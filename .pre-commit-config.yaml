ci:
  autofix_commit_msg: 'chore(pre-commit): autofix run'
  autoupdate_commit_msg: 'chore(pre-commit): autoupdate hooks'
  autoupdate_branch: dev
  autoupdate_schedule: weekly

default_install_hook_types:
- pre-commit
- commit-msg

exclude: >
  (?x)(
      migrations/|
      migrations_dev/|
      package-lock.json|
      poetry.lock|
      web/static/.*\.min.*|
      web/static/fonts/|
      web/static/css/
  )

repos:
- repo: https://github.com/pre-commit/pre-commit-hooks
  rev: v4.5.0
  hooks:
  - id: pretty-format-json
    args: [--autofix]
  - id: check-json
  - id: check-toml
  - id: check-yaml
  - id: end-of-file-fixer
- repo: https://github.com/PyCQA/isort
  rev: 5.13.0
  hooks:
  - id: isort
    exclude: migrations* | docs*
    additional_dependencies: [toml]
- repo: https://github.com/psf/black
<<<<<<< HEAD
  rev: 23.10.1
=======
  rev: 23.11.0
>>>>>>> 490c7ba9
  hooks:
  - id: black
    language_version: python3.9
- repo: https://github.com/macisamuele/language-formatters-pre-commit-hooks
  rev: v2.11.0
  hooks:
  - id: pretty-format-toml
    args: [--autofix]
  - id: pretty-format-ini
    args: [--autofix]
  - id: pretty-format-yaml
    args: [--autofix, --indent, '2']
- repo: https://github.com/Riverside-Healthcare/djLint
  rev: v1.34.0
  hooks:
  - id: djlint-jinja<|MERGE_RESOLUTION|>--- conflicted
+++ resolved
@@ -36,11 +36,7 @@
     exclude: migrations* | docs*
     additional_dependencies: [toml]
 - repo: https://github.com/psf/black
-<<<<<<< HEAD
-  rev: 23.10.1
-=======
   rev: 23.11.0
->>>>>>> 490c7ba9
   hooks:
   - id: black
     language_version: python3.9

{
  "config": {
    "commitizen": {
      "path": "./node_modules/cz-conventional-changelog"
    }
  },
  "dependencies": {
    "@babel/preset-env": "^7.21.4",
    "@fontsource/inter": "4.5.15",
    "@fontsource/rasa": "4.5.14",
    "@hotwired/turbo": "^7.3.0",
    "@rollup/plugin-babel": "^6.0.3",
    "@rollup/plugin-commonjs": "^24.0.1",
    "@rollup/plugin-json": "^6.0.0",
    "@rollup/plugin-node-resolve": "^15.0.2",
    "bulma": "0.9.4",
    "bulma-checkradio": "2.1.3",
    "bulma-switch": "2.0.4",
    "bulma-tooltip": "3.0.2",
    "del": "7.0.0",
    "fontawesome-subset": "4.4.0",
    "gulp": "4.0.2",
    "gulp-autoprefixer": "8.0.0",
    "gulp-replace": "1.1.4",
    "gulp-sass": "5.1.0",
    "npm-run-all": "^4.1.5",
    "rollup": "^3.20.2",
    "sass": "1.62.0",
    "uglify-js": "^3.17.4"
  },
  "description": "A task scheduling tool.",
  "devDependencies": {
    "@fortawesome/fontawesome-free": "6.4.0",
    "@semantic-release/changelog": "6.0.3",
    "@semantic-release/commit-analyzer": "9.0.2",
    "@semantic-release/exec": "6.0.3",
    "@semantic-release/git": "10.0.1",
    "@semantic-release/github": "8.0.7",
    "@semantic-release/npm": "10.0.3",
    "@semantic-release/release-notes-generator": "10.0.3",
    "browser-sync": "^2.29.1",
    "cz-conventional-changelog": "3.3.0",
    "eslint": "8.38.0",
    "gulp-concat": "2.6.1",
    "gulp-cssnano": "2.1.3",
    "gulp-purgecss": "5.0.0",
    "gulp-rename": "2.0.0",
    "gulp-uglify": "3.0.2",
    "prettier": "2.8.7",
    "semantic-release": "21.0.1"
  },
  "homepage": "https://atlas-hub.atlas.bi",
  "license": "AGPL-3.0-or-later",
  "name": "atlas_automation_hub",
  "private": true,
  "repository": {
    "type": "git",
    "url": "github:atlas-bi/atlas-automation-hub"
  },
  "scripts": {
    "build": "run-p gulp:build model:*",
    "commit": "git add . && pre-commit run ; git add . && cz --no-verify",
    "dev:browser": "browser-sync start --proxy http://127.0.0.1:4999/ --files=\"web/**\"",
    "dev:runner": "FLASK_ENV=development FLASK_DEBUG=1 FLASK_APP=runner poetry run flask run --port=5002",
    "dev:scheduler": "FLASK_ENV=development FLASK_DEBUG=1 FLASK_APP=scheduler poetry run flask run --port=5001",
    "dev:web": "FLASK_ENV=development FLASK_DEBUG=1 FLASK_APP=web FLASK_RUN_PORT=4999 poetry run flask run",
    "format": "run-s format:*",
    "format:dynamic": "poetry run tox -e reformat",
    "format:static": "prettier --config .prettierrc \"web/**/*.{ts,css,less,scss,js,json,md,yaml,html}\" --write",
    "gulp:build": "gulp build",
    "gulp:watch": "gulp watch",
    "install": "gulp build",
    "model:runner": "cp web/model.py runner/",
    "model:scheduler": "cp web/model.py scheduler/",
    "prod:web": "FLASK_ENV=production FLASK_DEBUG=0 FLASK_APP=web poetry run flask run",
    "publish": "cd publish && fab publish && cd ..",
    "start": "npm-run-all build --parallel gulp:watch dev:*",
    "test": "run-s test:*",
    "test:eslint": "eslint \"./web/**/*.js\" --color",
    "test:lint": "poetry run tox -e lint",
    "test:prettier": "prettier --check --config .prettierrc \"web/**/*.{ts,css,less,scss,js,json,md,yaml,html}\""
  },
<<<<<<< HEAD
  "version": "2.7.13"
=======
  "version": "2.8.1-alpha.1"
>>>>>>> 2b0da7e3
}<|MERGE_RESOLUTION|>--- conflicted
+++ resolved
@@ -80,9 +80,5 @@
     "test:lint": "poetry run tox -e lint",
     "test:prettier": "prettier --check --config .prettierrc \"web/**/*.{ts,css,less,scss,js,json,md,yaml,html}\""
   },
-<<<<<<< HEAD
-  "version": "2.7.13"
-=======
   "version": "2.8.1-alpha.1"
->>>>>>> 2b0da7e3
 }
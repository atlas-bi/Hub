{
  "config": {
    "commitizen": {
      "path": "./node_modules/cz-conventional-changelog"
    }
  },
  "dependencies": {
    "@fontsource/inter": "4.5.14",
    "@fontsource/rasa": "4.5.13",
    "bulma": "0.9.4",
    "bulma-checkradio": "2.1.3",
    "bulma-switch": "2.0.4",
    "bulma-tooltip": "3.0.2",
    "del": "7.0.0",
    "fontawesome-subset": "4.3.1",
    "gulp": "4.0.2",
    "gulp-autoprefixer": "8.0.0",
    "gulp-replace": "1.1.4",
    "gulp-sass": "5.1.0",
    "sass": "1.57.1"
  },
  "description": "A task scheduling tool.",
  "devDependencies": {
    "@fortawesome/fontawesome-free": "6.2.1",
    "@semantic-release/changelog": "6.0.2",
    "@semantic-release/commit-analyzer": "9.0.2",
    "@semantic-release/exec": "6.0.3",
    "@semantic-release/git": "10.0.1",
    "@semantic-release/github": "8.0.7",
    "@semantic-release/npm": "9.0.1",
    "@semantic-release/release-notes-generator": "10.0.3",
    "cz-conventional-changelog": "3.3.0",
    "eslint": "8.30.0",
    "gulp-concat": "2.6.1",
    "gulp-cssnano": "2.1.3",
    "gulp-purgecss": "5.0.0",
    "gulp-rename": "2.0.0",
    "gulp-uglify": "3.0.2",
    "prettier": "2.8.1",
    "semantic-release": "19.0.5"
  },
  "homepage": "https://atlas-hub.atlas.bi",
  "license": "AGPL-3.0-or-later",
  "name": "atlas_automation_hub",
  "private": true,
  "repository": {
    "type": "git",
    "url": "github:atlas-bi/atlas-automation-hub"
  },
  "scripts": {
    "commit": "git add . && pre-commit run ; git add . && cz --no-verify",
    "format": "prettier --config .prettierrc \"web/**/*.{ts,css,less,scss,js,json,md,yaml,html}\" --write",
    "install": "gulp build",
    "test": "npm run test:eslint; npm run test:prettier",
    "test:eslint": "eslint \"./web/**/*.js\" --color",
    "test:prettier": "prettier --check --config .prettierrc \"web/**/*.{ts,css,less,scss,js,json,md,yaml,html}\"",
    "watch": "gulp watch"
  },
<<<<<<< HEAD
  "version": "2.6.6"
=======
  "version": "2.7.0-alpha.1"
>>>>>>> ff963708
}<|MERGE_RESOLUTION|>--- conflicted
+++ resolved
@@ -56,9 +56,5 @@
     "test:prettier": "prettier --check --config .prettierrc \"web/**/*.{ts,css,less,scss,js,json,md,yaml,html}\"",
     "watch": "gulp watch"
   },
-<<<<<<< HEAD
-  "version": "2.6.6"
-=======
   "version": "2.7.0-alpha.1"
->>>>>>> ff963708
 }
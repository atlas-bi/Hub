--- conflicted
+++ resolved
@@ -56,9 +56,5 @@
     "test:prettier": "prettier --check --config .prettierrc \"web/**/*.{ts,css,less,scss,js,json,md,yaml,html}\"",
     "watch": "gulp watch"
   },
-<<<<<<< HEAD
-  "version": "2.0.1"
-=======
   "version": "2.0.0-alpha.3"
->>>>>>> fe5df061
 }
[build-system]
build-backend = "poetry.core.masonry.api"
requires = ["poetry-core>=1.0.0"]

[tool]

[tool.black]
exclude = '''
    /(
        \.git
      | \.hg
      | \.mypy_cache
      | \.tox
      | \.venv
      | _build
      | buck-out
      | build
      | dist

      # The following are specific to Black, you probably don't want those.
      | blib2to3
      | tests/data

      # em2
      | migrations
      | migrations_dev
      | temp
      | node_modules
    )/
    '''
max_line_length = 99

[tool.djlint]
blank_line_after_tag = "load,extends,include,endblock"
format_attribute_template_tags = true
ignore = "H011,H021,H023,H031"
profile = "jinja"

[tool.isort]
profile = "black"
quiet = true
sections = "FUTURE,STDLIB,THIRDPARTY,FIRSTPARTY,LOCALFOLDER"
skip_gitignore = true

[tool.poetry]
<<<<<<< HEAD
=======
name = "atlas-hub"
version = "2.7.0"
description = "Atlas Autmoation Hub is a task scheduling tool for moving data."
>>>>>>> 402a6180
authors = [
  "Paula Courville",
  "Darrel Drake",
  "Dee Anna Hillebrand",
  "Scott Manley",
  "Madeline Matz",
  "Christopher Pickering <cpickering@rhc.net>",
  "Dan Ryan",
  "Richard Schissler",
  "Eric Shultz"
]
classifiers = [
  "Programming Language :: Python :: 3 :: Only",
  "License :: OSI Approved :: GNU General Public License v3 or later (GPLv3+)",
  "Operating System :: OS Independent",
  "Development Status :: 5 - Production/Stable",
  "Framework :: Flask",
  "Intended Audience :: Healthcare Industry",
  "Natural Language :: English"
]
description = "Atlas Autmoation Hub is a task scheduling tool for moving data."
documentation = "https://www.atlas.bi/docs/automation-hub/"
homepage = "https://atlas-hub.atlas.bi"
keywords = [
  "Atlas Automation Hub",
  "flask-apscheduler",
  "flask",
  "apscheduler",
  "scheduling"
]
license = "GPL-3.0-or-later"
maintainers = ["Christopher Pickering <cpickering@rhc.net>"]
name = "atlas-hub"
packages = [
  {include = "web"},
  {include = "scheduler"},
  {include = "runner"}
]
readme = "readme.md"
repository = "https://github.com/atlas-bi/atlas-automation-hub"
version = "2.7.0-alpha.1"

[tool.poetry.dependencies]
Flask = "^2.0.1"
Flask-APScheduler = "^1.12.2"
Flask-Assets = "^2.0"
Flask-Caching = "^2.0.0"
Flask-Compress = "1.13"
Flask-Executor = "^1.0.0"
Flask-HTMLmin = "^2.1.0"
Flask-Login = "^0.6.0"
Flask-Migrate = "^4.0.0"
Flask-SQLAlchemy = "^3.0.0"
Flask-SQLAlchemy-Caching = "^1.0.4"
Flask-Script = "^2.0.6"
Jinja2 = "^3.0.1"
SQLAlchemy = "1.4.46"
SQLAlchemy-Utils = "^0.39.0"
bs4 = "^0.0.1"
cryptography = "^39.0.0"
flask-assets = {git = "https://github.com/christopherpickering/flask-assets.git"}
flask-redis = "^0.4.0"
flask-session2 = "^1.2.0"
gevent = "^22.0.0"
gunicorn = "^20.1.0"
is-safe-url = "^1.0"
jsmin = "^3.0.0"
paramiko = "^3.0.0"
pathvalidate = "^2.5.0"
psutil = "^5.8.0"
psycopg2-binary = "^2.9.1"
pyodbc = "^4.0.31"
pysaml2 = "^7.0.1"
pysmb = "^1.2.7"
python = ">=3.8.1,<4.0"
python-dateutil = "^2.8.2"
python-gnupg = "^0.5.0"
python-ldap = "^3.3.1"
python3-saml = "^1.12.0"
rcssmin = "^1.0.6"
redis = "^4.0.0"
regex = "^2022.4.24"
relative-to-now = "^1.0.0"
requests = "^2.26.0"
setuptools = "^66.0.0"
supervisor = "^4.2.2"
tomlkit = "^0.11.4"
virtualenv = "^20.7.2"
whitenoise = "^6.2.0"
xmlsec = "^1.3.11"

[tool.poetry.dependencies.dataclasses]
python = ">=3.6,<3.7"
version = "*"

[tool.poetry.group.dev.dependencies]
black = "^22.12.0"
coverage = "^7.0.0"
flake8 = "^6.0.0"
flake8-builtins = "^2.0.1"
flake8-comprehensions = "^3.10.1"
flake8-docstrings = "^1.6.0"
flake8-print = "^5.0.0"
flake8-pytest-style = "^1.6.0"
flake8-simplify = "^0.19.3"
flake8-typing-imports = "^1.14.0"
flake8-variables-names = "^0.0.5"
flask-debugtoolbar = "^0.13.1"
isort = "^5.10.1"
mypy = "^0.991"
pep8-naming = "^0.13.2"
pre-commit = "^2.20.0"
pygments = "^2.13.0"
pylint = "^2.15.8"
pytest = "^7.2.0"
pytest-cov = "^4.0.0"
radon = "^5.1.0"
reformat = "^1.0.3"
sqlalchemy2-stubs = "^0.0.2a29"
toml = "^0.10.2"
tox = "^4.0.8"
types-flask = "^1.1.6"
types-jinja2 = "^2.11.9"
types-paramiko = "^2.12.0.1"
types-python-dateutil = "^2.8.19.4"
types-redis = "^4.3.21.6"
types-requests = "^2.28.11.5"

[tool.pylint]

[tool.pylint.basic]
good-names = "i,j,k,ex,Run,x,id,e,me,l,_"
include-naming-hint = "no"

[tool.pylint.format]
max-line-length = 99
max-module-lines = 1000

[tool.pylint.master]
ignore = "smb_fix.py,tests"

[tool.pylint.messages_control]
disable = "W0707, R1705, W0703, E0401, C0413, C0411, R0902, C0415, C0302, R0912, R0915, R0914, R0401, R0801, R0913, R0903, R0911, E1120, E1123, W1514, W1406, C0209, R1714, C0301, W0120, E1101,I1101"

[tool.pytest]

[tool.pytest.ini_options]
addopts = "-rsx --tb=short"
filterwarnings = "always"
testpaths = "tests"

[tool.setuptools_scm]
local_scheme = "dirty-tag"
version_scheme = "post-release"<|MERGE_RESOLUTION|>--- conflicted
+++ resolved
@@ -43,12 +43,9 @@
 skip_gitignore = true
 
 [tool.poetry]
-<<<<<<< HEAD
-=======
 name = "atlas-hub"
 version = "2.7.0"
 description = "Atlas Autmoation Hub is a task scheduling tool for moving data."
->>>>>>> 402a6180
 authors = [
   "Paula Courville",
   "Darrel Drake",

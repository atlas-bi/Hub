[build-system]
build-backend = "poetry.core.masonry.api"
requires = ["poetry-core>=1.0.0"]

[tool]

[tool.black]
exclude = '''
    /(
        \.git
      | \.hg
      | \.mypy_cache
      | \.tox
      | \.venv
      | _build
      | buck-out
      | build
      | dist

      # The following are specific to Black, you probably don't want those.
      | blib2to3
      | tests/data

      # em2
      | migrations
      | migrations_dev
      | temp
      | node_modules
    )/
    '''
max_line_length = 99

[tool.djlint]
blank_line_after_tag = "load,extends,include,endblock"
format_attribute_template_tags = true
ignore = "H011,H021,H023,H031"
profile = "jinja"

[tool.isort]
profile = "black"
sections = "FUTURE,STDLIB,THIRDPARTY,FIRSTPARTY,LOCALFOLDER"
skip_glob = ["runner/temp/*"]

[tool.mypy]
disable_error_code = "attr-defined, name-defined"
disallow_untyped_calls = true
disallow_untyped_defs = true
exclude = "/(temp|tests)/$"
ignore_missing_imports = true

[[tool.mypy.overrides]]
ignore_errors = true
module = "*.smb_fix"

[[tool.mypy.overrides]]
ignore_errors = true
module = "*.ldap_auth"

[tool.poetry]
authors = [
  "Paula Courville",
  "Darrel Drake",
  "Dee Anna Hillebrand",
  "Scott Manley",
  "Madeline Matz",
  "Christopher Pickering <cpickering@rhc.net>",
  "Dan Ryan",
  "Richard Schissler",
  "Eric Shultz"
]
classifiers = [
  "Programming Language :: Python :: 3 :: Only",
  "License :: OSI Approved :: GNU General Public License v3 or later (GPLv3+)",
  "Operating System :: OS Independent",
  "Development Status :: 5 - Production/Stable",
  "Framework :: Flask",
  "Intended Audience :: Healthcare Industry",
  "Natural Language :: English"
]
description = "Atlas Automation Hub is a task scheduling tool for moving data."
documentation = "https://www.atlas.bi/docs/hub/"
homepage = "https://atlas-hub.atlas.bi"
keywords = [
  "Atlas Automation Hub",
  "flask-apscheduler",
  "flask",
  "apscheduler",
  "scheduling"
]
license = "GPL-3.0-or-later"
maintainers = ["Christopher Pickering <cpickering@rhc.net>"]
name = "atlas-hub"
packages = [
  {include = "web"},
  {include = "scheduler"},
  {include = "runner"}
]
readme = "readme.md"
repository = "https://github.com/atlas-bi/Hub"
<<<<<<< HEAD
version = "2.12.0-alpha.3"
=======
version = "2.12.1"
>>>>>>> b76747e5

[tool.poetry.dependencies]
Flask = "^2.0.1"
Flask-APScheduler = "^1.12.2"
Flask-Assets = "^2.0"
Flask-Caching = "^2.0.0"
Flask-Compress = "1.14"
Flask-Executor = "^1.0.0"
Flask-HTMLmin = "^2.1.0"
Flask-Login = "^0.6.0"
Flask-Migrate = "^4.0.0"
Flask-SQLAlchemy = "^3.1.1"
Flask-Script = "^2.0.6"
Jinja2 = "^3.0.1"
SQLAlchemy = "^2.0.20"
SQLAlchemy-Utils = "^0.41.0"
azure-devops = "^7.1.0b3"
bs4 = "^0.0.1"
cryptography = "^41.0.0"
flask-assets = {git = "https://github.com/christopherpickering/flask-assets.git"}
flask-redis = "^0.4.0"
flask-session2 = "^1.2.0"
gevent = "^23.9.1"
gunicorn = "^21.0.0"
is-safe-url = "^1.0"
jaydebeapi = "^1.2.3"
paramiko = "^3.0.0"
pathvalidate = "^3.0.0"
psutil = "^5.8.0"
psycopg2-binary = "^2.9.1"
pyodbc = "^4.0.31"
pysaml2 = "^7.0.1"
pysmb = "^1.2.7"
python = ">=3.8.1,<4.0"
python-dateutil = "^2.8.2"
python-gnupg = "^0.5.0"
python-ldap = "^3.3.1"
python3-saml = "^1.12.0"
pytz-deprecation-shim = "^0.1.0-post.0"
rcssmin = "^1.0.6"
redis = "^5.0.0"
regex = "^2023.0.0"
relative-to-now = "^1.0.0"
requests = "^2.26.0"
setuptools = "^68.0.0"
sqlalchemy2-stubs = "^0.0.2-alpha.32"
supervisor = "^4.2.2"
tomli = "^2.0.1"
tomlkit = "^0.12.0"
virtualenv = "^20.7.2"
webassets-rollup = "^1.0.0"
whitenoise = "^6.2.0"
xmlsec = "^1.3.11"

[tool.poetry.group.dev.dependencies]
black = "^23.0.0"
coverage = "^7.0.0"
djlint = "^1.19.17"
flask-debugtoolbar = "^0.13.1"
isort = "^5.10.1"
mypy = "0.991"
pre-commit = "^3.0.0"
pytest = "^7.2.0"
pytest-cov = "^4.0.0"
radon = "^6.0.0"
ruff = "^0.0.289"
toml = "^0.10.2"
tox = "^4.0.8"
types-flask = "^1.1.6"
types-jinja2 = "^2.11.9"
types-paramiko = "^2.12.0.1"
types-python-dateutil = "^2.8.19.4"
types-redis = "^4.3.21.6"
types-requests = "^2.28.11.5"

[tool.pytest]

[tool.pytest.ini_options]
addopts = "-rsx --tb=short"
filterwarnings = "always"
testpaths = "tests"

[tool.ruff]
extend-exclude = ['test*', 'ldap_auth*']
ignore = ['RUF015', 'B034', 'PLR1714', 'S602', 'S605', 'D213', 'S324', 'D203', 'S301', 'N818', 'PLW0120', 'PLR0915', 'S110', 'S101', 'C417', 'PLR0913', 'D212', 'RUF100', 'B020', 'S106', 'PLC1901', 'PLR0911', 'F401', "E501", 'SIM118', 'PLR2004', 'PLW2901', 'B905', 'E402', 'PLR0912', 'B904', 'ERA001', 'PLR5501', 'D401', 'SIM108']
select = ['F', 'E', 'W', 'N', 'D', 'S', 'B', 'C4', 'T20', 'Q', 'SIM', 'ERA', 'PL', 'RUF']

[tool.ruff.per-file-ignores]
"runner/scripts/em_python.py" = ['SIM114']

[tool.setuptools_scm]
local_scheme = "dirty-tag"
version_scheme = "post-release"<|MERGE_RESOLUTION|>--- conflicted
+++ resolved
@@ -97,11 +97,7 @@
 ]
 readme = "readme.md"
 repository = "https://github.com/atlas-bi/Hub"
-<<<<<<< HEAD
-version = "2.12.0-alpha.3"
-=======
 version = "2.12.1"
->>>>>>> b76747e5
 
 [tool.poetry.dependencies]
 Flask = "^2.0.1"

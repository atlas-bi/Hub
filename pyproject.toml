[build-system]
build-backend = "poetry.core.masonry.api"
requires = ["poetry-core>=1.0.0"]

[tool]

[tool.black]
exclude = '''
    /(
        \.git
      | \.hg
      | \.mypy_cache
      | \.tox
      | \.venv
      | _build
      | buck-out
      | build
      | dist

      # The following are specific to Black, you probably don't want those.
      | blib2to3
      | tests/data

      # em2
      | migrations
      | migrations_dev
      | temp
      | node_modules
    )/
    '''
max_line_length = 99

[tool.djlint]
blank_line_after_tag = "load,extends,include,endblock"
format_attribute_template_tags = true
ignore = "H011,H021,H023,H031"
profile = "jinja"

[tool.isort]
profile = "black"
sections = "FUTURE,STDLIB,THIRDPARTY,FIRSTPARTY,LOCALFOLDER"
skip_glob = ["runner/temp/*"]

[tool.mypy]
disable_error_code = "attr-defined, name-defined"
disallow_untyped_calls = true
disallow_untyped_defs = true
exclude = "/(temp|tests)/$"
ignore_missing_imports = true

[[tool.mypy.overrides]]
ignore_errors = true
module = "*.smb_fix"

[[tool.mypy.overrides]]
ignore_errors = true
module = "*.ldap_auth"

[tool.poetry]
authors = [
  "Paula Courville",
  "Darrel Drake",
  "Dee Anna Hillebrand",
  "Scott Manley",
  "Madeline Matz",
  "Christopher Pickering <cpickering@rhc.net>",
  "Dan Ryan",
  "Richard Schissler",
  "Eric Shultz"
]
classifiers = [
  "Programming Language :: Python :: 3 :: Only",
  "License :: OSI Approved :: GNU General Public License v3 or later (GPLv3+)",
  "Operating System :: OS Independent",
  "Development Status :: 5 - Production/Stable",
  "Framework :: Flask",
  "Intended Audience :: Healthcare Industry",
  "Natural Language :: English"
]
description = "Atlas Autmoation Hub is a task scheduling tool for moving data."
documentation = "https://www.atlas.bi/docs/hub/"
homepage = "https://atlas-hub.atlas.bi"
keywords = [
  "Atlas Automation Hub",
  "flask-apscheduler",
  "flask",
  "apscheduler",
  "scheduling"
]
license = "GPL-3.0-or-later"
maintainers = ["Christopher Pickering <cpickering@rhc.net>"]
name = "atlas-hub"
packages = [
  {include = "web"},
  {include = "scheduler"},
  {include = "runner"}
]
readme = "readme.md"
repository = "https://github.com/atlas-bi/Hub"
<<<<<<< HEAD
version = "2.10.1-alpha.2"
=======
version = "2.10.1"
>>>>>>> f484b8ce

[tool.poetry.dependencies]
Flask = "^2.0.1"
Flask-APScheduler = "^1.12.2"
Flask-Assets = "^2.0"
Flask-Caching = "^2.0.0"
Flask-Compress = "1.13"
Flask-Executor = "^1.0.0"
Flask-HTMLmin = "^2.1.0"
Flask-Login = "^0.6.0"
Flask-Migrate = "^4.0.0"
Flask-SQLAlchemy = "^3.0.0"
Flask-SQLAlchemy-Caching = "^1.0.4"
Flask-Script = "^2.0.6"
Jinja2 = "^3.0.1"
SQLAlchemy = "2.0.16"
SQLAlchemy-Utils = "^0.41.0"
bs4 = "^0.0.1"
cryptography = "^41.0.0"
flask-assets = {git = "https://github.com/christopherpickering/flask-assets.git"}
flask-redis = "^0.4.0"
flask-session2 = "^1.2.0"
gevent = "^22.0.0"
gunicorn = "^20.1.0"
is-safe-url = "^1.0"
paramiko = "^3.0.0"
pathvalidate = "^3.0.0"
psutil = "^5.8.0"
psycopg2-binary = "^2.9.1"
pyodbc = "^4.0.31"
pysaml2 = "^7.0.1"
pysmb = "^1.2.7"
python = ">=3.8.1,<4.0"
python-dateutil = "^2.8.2"
python-gnupg = "^0.5.0"
python-ldap = "^3.3.1"
python3-saml = "^1.12.0"
pytz-deprecation-shim = "^0.1.0.post0"
rcssmin = "^1.0.6"
redis = "^4.0.0"
regex = "^2023.0.0"
relative-to-now = "^1.0.0"
requests = "^2.26.0"
setuptools = "^67.0.0"
sqlalchemy2-stubs = "^0.0.2-alpha.32"
supervisor = "^4.2.2"
tomlkit = "^0.11.4"
virtualenv = "^20.7.2"
webassets-rollup = "^1.0.0"
whitenoise = "^6.2.0"
xmlsec = "^1.3.11"

[tool.poetry.group.dev.dependencies]
black = "^23.0.0"
coverage = "^7.0.0"
djlint = "^1.19.17"
flask-debugtoolbar = "^0.13.1"
isort = "^5.10.1"
mypy = "0.991"
pre-commit = "^3.0.0"
pytest = "^7.2.0"
pytest-cov = "^4.0.0"
radon = "^6.0.0"
ruff = "^0.0.272"
toml = "^0.10.2"
tox = "^4.0.8"
types-flask = "^1.1.6"
types-jinja2 = "^2.11.9"
types-paramiko = "^2.12.0.1"
types-python-dateutil = "^2.8.19.4"
types-redis = "^4.3.21.6"
types-requests = "^2.28.11.5"

[tool.pytest]

[tool.pytest.ini_options]
addopts = "-rsx --tb=short"
filterwarnings = "always"
testpaths = "tests"

[tool.ruff]
extend-exclude = ['test*', 'ldap_auth*']
ignore = ['S602', 'S605', 'D213', 'S324', 'D203', 'S301', 'N818', 'PLW0120', 'PLR0915', 'S110', 'S101', 'C417', 'PLR0913', 'D212', 'RUF100', 'B020', 'S106', 'PLC1901', 'PLR0911', 'F401', "E501", 'SIM118', 'PLR2004', 'PLW2901', 'B905', 'E402', 'PLR0912', 'B904', 'ERA001', 'PLR5501', 'D401', 'SIM108']
select = ['F', 'E', 'W', 'N', 'D', 'S', 'B', 'C4', 'T20', 'Q', 'SIM', 'ERA', 'PL', 'RUF']

[tool.ruff.per-file-ignores]
"runner/scripts/em_python.py" = ['SIM114']

[tool.setuptools_scm]
local_scheme = "dirty-tag"
version_scheme = "post-release"<|MERGE_RESOLUTION|>--- conflicted
+++ resolved
@@ -97,11 +97,7 @@
 ]
 readme = "readme.md"
 repository = "https://github.com/atlas-bi/Hub"
-<<<<<<< HEAD
-version = "2.10.1-alpha.2"
-=======
 version = "2.10.1"
->>>>>>> f484b8ce
 
 [tool.poetry.dependencies]
 Flask = "^2.0.1"

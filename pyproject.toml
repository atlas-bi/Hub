[build-system]
build-backend = "poetry.core.masonry.api"
requires = ["poetry-core>=1.0.0"]

[tool]

[tool.black]
exclude = '''
    /(
        \.git
      | \.hg
      | \.mypy_cache
      | \.tox
      | \.venv
      | _build
      | buck-out
      | build
      | dist

      # The following are specific to Black, you probably don't want those.
      | blib2to3
      | tests/data

      # em2
      | migrations
      | migrations_dev
      | temp
      | node_modules
    )/
    '''
max_line_length = 99

[tool.djlint]
blank_line_after_tag = "load,extends,include,endblock"
format_attribute_template_tags = true
ignore = "H011,H021,H023,H031"
profile = "jinja"

[tool.isort]
profile = "black"
sections = "FUTURE,STDLIB,THIRDPARTY,FIRSTPARTY,LOCALFOLDER"
skip_glob = ["runner/temp/*"]

[tool.mypy]
disable_error_code = "attr-defined, name-defined"
disallow_untyped_calls = true
disallow_untyped_defs = true
exclude = "/(temp|tests)/$"
ignore_missing_imports = true

[[tool.mypy.overrides]]
ignore_errors = true
module = "*.smb_fix"

[[tool.mypy.overrides]]
ignore_errors = true
module = "*.ldap_auth"

[tool.poetry]
authors = [
  "Paula Courville",
  "Darrel Drake",
  "Dee Anna Hillebrand",
  "Scott Manley",
  "Madeline Matz",
  "Christopher Pickering <cpickering@rhc.net>",
  "Dan Ryan",
  "Richard Schissler",
  "Eric Shultz"
]
classifiers = [
  "Programming Language :: Python :: 3 :: Only",
  "License :: OSI Approved :: GNU General Public License v3 or later (GPLv3+)",
  "Operating System :: OS Independent",
  "Development Status :: 5 - Production/Stable",
  "Framework :: Flask",
  "Intended Audience :: Healthcare Industry",
  "Natural Language :: English"
]
description = "Atlas Autmoation Hub is a task scheduling tool for moving data."
documentation = "https://www.atlas.bi/docs/hub/"
homepage = "https://atlas-hub.atlas.bi"
keywords = [
  "Atlas Automation Hub",
  "flask-apscheduler",
  "flask",
  "apscheduler",
  "scheduling"
]
license = "GPL-3.0-or-later"
maintainers = ["Christopher Pickering <cpickering@rhc.net>"]
name = "atlas-hub"
packages = [
  {include = "web"},
  {include = "scheduler"},
  {include = "runner"}
]
readme = "readme.md"
repository = "https://github.com/atlas-bi/Hub"
version = "2.10.0-alpha.1"

[tool.poetry.dependencies]
Flask = "^2.0.1"
Flask-APScheduler = "^1.12.2"
Flask-Assets = "^2.0"
Flask-Caching = "^2.0.0"
Flask-Compress = "1.13"
Flask-Executor = "^1.0.0"
Flask-HTMLmin = "^2.1.0"
Flask-Login = "^0.6.0"
Flask-Migrate = "^4.0.0"
Flask-SQLAlchemy = "^3.0.0"
Flask-SQLAlchemy-Caching = "^1.0.4"
Flask-Script = "^2.0.6"
Jinja2 = "^3.0.1"
<<<<<<< HEAD
SQLAlchemy = "2.0.15"
=======
SQLAlchemy = "2.0.16"
>>>>>>> b3859116
SQLAlchemy-Utils = "^0.41.0"
bs4 = "^0.0.1"
cryptography = "^41.0.0"
flask-assets = {git = "https://github.com/christopherpickering/flask-assets.git"}
flask-redis = "^0.4.0"
flask-session2 = "^1.2.0"
gevent = "^22.0.0"
gunicorn = "^20.1.0"
is-safe-url = "^1.0"
paramiko = "^3.0.0"
pathvalidate = "^3.0.0"
psutil = "^5.8.0"
psycopg2-binary = "^2.9.1"
pyodbc = "^4.0.31"
pysaml2 = "^7.0.1"
pysmb = "^1.2.7"
python = ">=3.8.1,<4.0"
python-dateutil = "^2.8.2"
python-gnupg = "^0.5.0"
python-ldap = "^3.3.1"
python3-saml = "^1.12.0"
rcssmin = "^1.0.6"
redis = "^4.0.0"
regex = "^2023.0.0"
relative-to-now = "^1.0.0"
requests = "^2.26.0"
setuptools = "^67.0.0"
sqlalchemy2-stubs = "^0.0.2-alpha.32"
supervisor = "^4.2.2"
tomlkit = "^0.11.4"
virtualenv = "^20.7.2"
webassets-rollup = "^1.0.0"
whitenoise = "^6.2.0"
xmlsec = "^1.3.11"

[tool.poetry.group.dev.dependencies]
black = "^23.0.0"
coverage = "^7.0.0"
djlint = "^1.19.17"
flask-debugtoolbar = "^0.13.1"
isort = "^5.10.1"
mypy = "0.991"
pre-commit = "^3.0.0"
pytest = "^7.2.0"
pytest-cov = "^4.0.0"
radon = "^6.0.0"
<<<<<<< HEAD
ruff = "^0.0.270"
=======
ruff = "^0.0.272"
>>>>>>> b3859116
toml = "^0.10.2"
tox = "^4.0.8"
types-flask = "^1.1.6"
types-jinja2 = "^2.11.9"
types-paramiko = "^2.12.0.1"
types-python-dateutil = "^2.8.19.4"
types-redis = "^4.3.21.6"
types-requests = "^2.28.11.5"

[tool.pytest]

[tool.pytest.ini_options]
addopts = "-rsx --tb=short"
filterwarnings = "always"
testpaths = "tests"

[tool.ruff]
extend-exclude = ['test*', 'ldap_auth*']
ignore = ['S602', 'S605', 'D213', 'S324', 'D203', 'S301', 'N818', 'PLW0120', 'PLR0915', 'S110', 'S101', 'C417', 'PLR0913', 'D212', 'RUF100', 'B020', 'S106', 'PLC1901', 'PLR0911', 'F401', "E501", 'SIM118', 'PLR2004', 'PLW2901', 'B905', 'E402', 'PLR0912', 'B904', 'ERA001', 'PLR5501', 'D401', 'SIM108']
select = ['F', 'E', 'W', 'N', 'D', 'S', 'B', 'C4', 'T20', 'Q', 'SIM', 'ERA', 'PL', 'RUF']

[tool.ruff.per-file-ignores]
"runner/scripts/em_python.py" = ['SIM114']

[tool.setuptools_scm]
local_scheme = "dirty-tag"
version_scheme = "post-release"<|MERGE_RESOLUTION|>--- conflicted
+++ resolved
@@ -113,11 +113,7 @@
 Flask-SQLAlchemy-Caching = "^1.0.4"
 Flask-Script = "^2.0.6"
 Jinja2 = "^3.0.1"
-<<<<<<< HEAD
-SQLAlchemy = "2.0.15"
-=======
 SQLAlchemy = "2.0.16"
->>>>>>> b3859116
 SQLAlchemy-Utils = "^0.41.0"
 bs4 = "^0.0.1"
 cryptography = "^41.0.0"
@@ -164,11 +160,7 @@
 pytest = "^7.2.0"
 pytest-cov = "^4.0.0"
 radon = "^6.0.0"
-<<<<<<< HEAD
-ruff = "^0.0.270"
-=======
 ruff = "^0.0.272"
->>>>>>> b3859116
 toml = "^0.10.2"
 tox = "^4.0.8"
 types-flask = "^1.1.6"

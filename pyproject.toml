[build-system]
requires = ["poetry-core>=1.0.0"]
build-backend = "poetry.core.masonry.api"

[tool]

[tool.black]
max_line_length = 99
exclude = '''
    /(
        \.git
      | \.hg
      | \.mypy_cache
      | \.tox
      | \.venv
      | _build
      | buck-out
      | build
      | dist

      # The following are specific to Black, you probably don't want those.
      | blib2to3
      | tests/data

      # em2
      | migrations
      | migrations_dev
      | temp
      | node_modules
    )/
    '''

[tool.djlint]
blank_line_after_tag = "load,extends,include,endblock"
profile = "jinja"
ignore = "H011,H021,H023,H031"
format_attribute_template_tags = true

[tool.isort]
profile = "black"
quiet = true
sections = "FUTURE,STDLIB,THIRDPARTY,FIRSTPARTY,LOCALFOLDER"

[tool.poetry]
name = "atlas-hub"
<<<<<<< HEAD
version = "2.3.0-alpha.3"
=======
version = "2.3.0"
>>>>>>> cfe03ceb
description = "Atlas Autmoation Hub is a task scheduling tool for moving data."
authors = [
    "Paula Courville",
    "Darrel Drake",
    "Dee Anna Hillebrand",
    "Scott Manley",
    "Madeline Matz",
    "Christopher Pickering <cpickering@rhc.net>",
    "Dan Ryan",
    "Richard Schissler",
    "Eric Shultz"
]
maintainers = ["Christopher Pickering <cpickering@rhc.net>"]
license = "GPL-3.0-or-later"
readme = "readme.md"
homepage = "https://atlas-hub.atlas.bi"
repository = "https://github.com/atlas-bi/atlas-automation-hub"
documentation = "https://www.atlas.bi/docs/automation-hub/"
keywords = [
    "Atlas Automation Hub",
    "flask-apscheduler",
    "flask",
    "apscheduler",
    "scheduling"
]
classifiers = [
    "Programming Language :: Python :: 3 :: Only",
    "License :: OSI Approved :: GNU General Public License v3 or later (GPLv3+)",
    "Operating System :: OS Independent",
    "Development Status :: 5 - Production/Stable",
    "Framework :: Flask",
    "Intended Audience :: Healthcare Industry",
    "Natural Language :: English",
]
packages = [
    { include = "web" },
    { include = "scheduler" },
    { include = "runner" }
]

[tool.poetry.dependencies]
python = ">=3.7.2,<4.0"
python-ldap = "^3.3.1"
is-safe-url = "^1.0"
Flask-Login = "^0.6.0"
pysaml2 = "^7.0.1"
python-gnupg = "^0.4.7"
relative-to-now = "^1.0.0"
paramiko = "^2.7.2"
virtualenv = "^20.7.2"
psycopg2-binary = "^2.9.1"
cryptography = "^37.0.0"
psutil = "^5.8.0"
Flask-Compress = "^1.10.1"
SQLAlchemy = "1.4.40"
Flask-Migrate = "^3.1.0"
python3-saml = "^1.12.0"
bs4 = "^0.0.1"
flask-redis = "^0.4.0"
Flask-SQLAlchemy = "^2.5.1"
jsmin = "^3.0.0"
python-dateutil = "^2.8.2"
Flask = "^2.0.1"
pyodbc = "^4.0.31"
requests = "^2.26.0"
Flask-APScheduler = "^1.12.2"
xmlsec = "^1.3.11"
Flask-Assets = "^2.0"
Flask-Caching = "^2.0.0"
Flask-HTMLmin = "^2.1.0"
redis = "^4.0.0"
Flask-Script = "^2.0.6"
Jinja2 = "^3.0.1"
Flask-SQLAlchemy-Caching = "^1.0.4"
pysmb = "^1.2.7"
rcssmin = "^1.0.6"
pathvalidate = "^2.5.0"
gevent = "^21.8.0"
gunicorn = "^20.1.0"
supervisor = "^4.2.2"
regex = "^2022.4.24"
flask-session2 = "^1.2.0"
Flask-Executor = "^1.0.0"

[tool.poetry.dependencies.dataclasses]
version = "*"
python = ">=3.6,<3.7"

[tool.poetry.dev-dependencies]
tox = "^3.20.1"
pre-commit = "^2.9.3"
toml = "^0.10.2"
pytest-cov = "^3.0.0"
pytest = "^7.1.1"
Flask-DebugToolbar = "^0.13.1"
coverage = "^6.4.4"
radon = "^5.1.0"
black = "^22.6.0"
isort = "^5.10.1"
reformat = "^1.0.3"
flake8 = "^5.0.4"
pylint = "^2.14.5"
mypy = "^0.971"
types-Jinja2 = "^2.11.9"
sqlalchemy2-stubs = "^0.0.2-alpha.25"
types-python-dateutil = "^2.8.19"
types-paramiko = "^2.11.3"
types-requests = "^2.28.8"
types-redis = "^4.3.14"
types-Flask = "^1.1.6"
flake8-variables-names = "^0.0.5"
flake8-docstrings = "^1.6.0"
flake8-comprehensions = "^3.10.0"
flake8-print = "^5.0.0"
flake8-typing-imports = "^1.13.0"
flake8-builtins = "^1.5.3"
pep8-naming = "^0.13.1"
flake8-pytest-style = "^1.6.0"
flake8-simplify = "^0.19.3"
Pygments = "^2.13.0"
SQLAlchemy-Utils = "^0.38.3"

[tool.pylint]

[tool.pylint.basic]
good-names = "i,j,k,ex,Run,x,id,e,me,l,_"
include-naming-hint = "no"

[tool.pylint.format]
max-line-length = 99
max-module-lines = 1000

[tool.pylint.master]
ignore = "smb_fix.py,tests"

[tool.pylint.messages_control]
disable = "W0707, R1705, W0703, E0401, C0413, C0411, R0902, C0415, C0302, R0912, R0915, R0914, R0401, R0801, R0913, R0903, R0911, E1120, E1123, W1514, W1406, C0209, R1714, C0301, W0120, E1101,I1101"

[tool.pytest]

[tool.pytest.ini_options]
addopts = "-rsx --tb=short"
testpaths = "tests"
filterwarnings = "always"

[tool.setuptools_scm]
version_scheme = "post-release"
local_scheme = "dirty-tag"<|MERGE_RESOLUTION|>--- conflicted
+++ resolved
@@ -43,11 +43,7 @@
 
 [tool.poetry]
 name = "atlas-hub"
-<<<<<<< HEAD
-version = "2.3.0-alpha.3"
-=======
 version = "2.3.0"
->>>>>>> cfe03ceb
 description = "Atlas Autmoation Hub is a task scheduling tool for moving data."
 authors = [
     "Paula Courville",

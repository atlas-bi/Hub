--- conflicted
+++ resolved
@@ -97,11 +97,7 @@
 ]
 readme = "readme.md"
 repository = "https://github.com/atlas-bi/Hub"
-<<<<<<< HEAD
-version = "2.11.0-alpha.1"
-=======
 version = "2.10.3"
->>>>>>> aa796051
 
 [tool.poetry.dependencies]
 Flask = "^2.0.1"

--- conflicted
+++ resolved
@@ -22,11 +22,7 @@
                  data-src="{{ url_for('task_bp.task_get_processing_code', task_id=t.id) }}">
                 <div class="loader"></div>
             </div>
-<<<<<<< HEAD
-        {% elif t.processing_devops and t.processing_type_id == 7 %}
-=======
         {% elif t.processing_type_id == 7 and t.processing_devops %}
->>>>>>> 0ada275a
             <!-- code from url -->
             <h2 class="title is-2">Processing Script - Devops Address</h2>
             <a title="open page"

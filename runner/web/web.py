--- conflicted
+++ resolved
@@ -298,11 +298,6 @@
             # we should be using the sourcecode class to insert vars
             return jsonify({"code": task.processing_code})
         elif task.processing_type_id == 7:
-<<<<<<< HEAD
-            #if there is a branch we need rearrange the url.
-            branch = re.findall(r"(&version[=]GB.+?)$",task.processing_devops)
-            url = re.sub((branch[0] if len(branch) >0 else ''),'',task.processing_devops) + "/"+task.processing_command + (branch[0] if len(branch) >0 else '')
-=======
             # if there is a branch we need rearrange the url.
             branch = re.findall(r"(&version[=]GB.+?)$", task.processing_devops)
             url = (
@@ -313,7 +308,6 @@
                 + task.processing_command
                 + (branch[0] if len(branch) > 0 else "")
             )
->>>>>>> 0ada275a
             return jsonify({"code": source.devops(url)})
         return jsonify({})
     # pylint: disable=broad-except

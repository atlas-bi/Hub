--- conflicted
+++ resolved
@@ -60,21 +60,12 @@
         self.refresh_cache = refresh_cache
 
     def devops(self, url: str) -> str:
-<<<<<<< HEAD
-        """get source code from azure devops using authentication"""
-        if url:
-            try:
-                token = app.config["DEVOPS_TOKEN"]
-                creds = cd.BasicAuthentication('',token)
-                connection = Connection(base_url=app.config["DEVOPS_URL"],creds=creds)
-=======
         """Get source code from azure devops using authentication."""
         if url:
             try:
                 token = app.config["DEVOPS_TOKEN"]
                 creds = cd.BasicAuthentication("", token)
                 connection = Connection(base_url=app.config["DEVOPS_URL"], creds=creds)
->>>>>>> 0ada275a
                 # Get a client (the "core" client provides access to projects, teams, etc)
                 core_client = connection.clients.get_core_client()
 
@@ -82,31 +73,6 @@
 
                 git = connection.clients.get_git_client()
 
-<<<<<<< HEAD
-
-                #get the org, project and repository from the url
-                orgName = re.findall(r"\.(?:com)\/(.+?)\/", url)
-                project = re.findall(rf"\.(?:com\/{orgName[0]})\/(.+?)\/", url)
-                repoName = re.findall(rf"\.(?:com\/{orgName[0]}\/{project[0]}\/_git)\/(.+?)\?", url)
-                path = re.findall(r"(path[=])\/(.+?)(&|$)",url)
-                branch = re.findall(r"(version[=]GB)(.+?)$",url)
-                version = AttributeDict({'version':('main' if len(branch) == 0 else branch[0][1]), 'version_type':0,'version_options':0})  
-                #need this to get the projects id
-                projects = [i for i in get_projects_response if (i.name == project[0])]
-
-                #this for repository id.
-                repos = git.get_repositories([i for i in projects if (i.name == project[0])][0].id)
-                repo_id = [i.id for i in repos if (i.name == repoName[0])][0]
-
-                
-                item = git.get_item_content(repository_id = repo_id,path=urllib.parse.unquote(path[0][1]), version_descriptor = version)
-                text = ""
-                for x in item:
-                    text = text + x.decode('utf-8')
-                if path[0][1].endswith(".sql"):
-                    #\ufeff character shows up sometimes. Lets remove it.
-                    self.query = text.replace(u'\ufeff','') 
-=======
                 # get the org, project and repository from the url
                 org_name = re.findall(r"\.(?:com)\/(.+?)\/", url)
                 project = re.findall(rf"\.(?:com\/{org_name[0]})\/(.+?)\/", url)
@@ -142,7 +108,6 @@
                 if path[0][1].endswith(".sql"):
                     # \ufeff character shows up sometimes. Lets remove it.
                     self.query = text.replace("\ufeff", "")
->>>>>>> 0ada275a
                     self.db_type = (
                         "mssql"
                         if self.task.source_database_conn
@@ -162,11 +127,7 @@
                                 15,
                                 "Source cache manually refreshed.",
                             )
-<<<<<<< HEAD
-                     # insert params
-=======
                     # insert params
->>>>>>> 0ada275a
                     return self.cleanup()
 
                 return (
@@ -223,10 +184,6 @@
             self.task, self.run_id, 15, "No url specified to get source from."
         )
 
-<<<<<<< HEAD
-
-=======
->>>>>>> 0ada275a
     def gitlab(self, url: str) -> str:
         """Get source code from gitlab using authentication."""
         # pylint: disable=too-many-statements

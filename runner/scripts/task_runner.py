"""Task runner."""

import csv
import datetime
import hashlib
import logging
import os
import re
import shutil
import sys
import tempfile
import time
import urllib.parse
from pathlib import Path
from typing import IO, List, Optional
<<<<<<< HEAD
import azure.devops.credentials as cd
from azure.devops.connection import Connection
=======

import azure.devops.credentials as cd
>>>>>>> 0ada275a
import requests
from azure.devops.connection import Connection
from flask import current_app as app
from jinja2 import Environment, PackageLoader, select_autoescape
from pathvalidate import sanitize_filename

from runner import db, redis_client
from runner.model import Task, TaskFile, TaskLog
from runner.scripts.em_cmd import Cmd
from runner.scripts.em_code import SourceCode
from runner.scripts.em_date import DateParsing
from runner.scripts.em_file import File, file_size
from runner.scripts.em_ftp import Ftp
from runner.scripts.em_jdbc import Jdbc
from runner.scripts.em_messages import RunnerException, RunnerLog
from runner.scripts.em_params import ParamLoader
from runner.scripts.em_postgres import Postgres
from runner.scripts.em_python import PyProcesser
from runner.scripts.em_sftp import Sftp
from runner.scripts.em_smb import Smb
from runner.scripts.em_smtp import Smtp
from runner.scripts.em_sqlserver import SqlServer
from runner.scripts.em_jdbc import Jdbc
from runner.scripts.em_ssh import Ssh
from runner.scripts.em_system import system_monitor
from runner.web.filters import datetime_format

sys.path.append(str(Path(__file__).parents[2]) + "/scripts")
from crypto import em_decrypt

env = Environment(
    loader=PackageLoader("runner", "templates"),
    autoescape=select_autoescape(["html", "xml"]),
)


env.filters["datetime_format"] = datetime_format


# set the limit for a csv cell value to something massive.
# this is needed when users are building xml in a sql query
# and have one very large column.

MAX_INT = sys.maxsize

while True:
    # decrease the MAX_INT value by factor 10
    # as long as the OverflowError occurs.

    try:
        csv.field_size_limit(MAX_INT)
        break
    except OverflowError:
        MAX_INT = int(MAX_INT / 10)

<<<<<<< HEAD
#this to I can use dot notation.
class AttributeDict(dict):
    __getattr__ = dict.__getitem__
    __setattr__ = dict.__setitem__
    __delattr__ = dict.__delitem__
=======

class AttributeDict(dict):
    """Allow parameter access with dot notation."""

    __getattr__ = dict.__getitem__  # type: ignore
    __setattr__ = dict.__setitem__  # type: ignore
    __delattr__ = dict.__delitem__  # type: ignore


>>>>>>> 0ada275a
class Runner:
    """Group of functions used to run a task."""

    # pylint: disable=too-few-public-methods

    def __init__(self, task_id: int) -> None:
        """Set up class parameters.

        On sequence jobs, only the first enabled job in the
        sequence should be in the scheduler.
        """
        # Create id for the run instance and assign to tasks being run.
        my_hash = hashlib.sha256()
        my_hash.update(str(time.time() * 1000).encode("utf-8"))

        self.run_id = my_hash.hexdigest()[:10]

        task = Task.query.filter_by(id=task_id).first()

        self.source_files: List[IO[str]]
        self.output_files: List[str] = []

        print("starting task " + str(task.id))  # noqa: T201
        logging.info(
            "Runner: Starting task: %s, with run: %s",
            str(task.id),
            str(my_hash.hexdigest()[:10]),
        )

        # set status to running
        task.status_id = 1
        task.last_run_job_id = self.run_id
        task.last_run = datetime.datetime.now()
        db.session.commit()

        RunnerLog(task, self.run_id, 8, "Starting task!")

        self.task = task

        # If monitor fails then cancel task.
        try:
            system_monitor()

        except ValueError as message:
            raise RunnerException(self.task, self.run_id, 18, message)

        # create temp folder for output
        self.temp_path = Path(
            Path(__file__).parent.parent
            / "temp"
            / sanitize_filename(self.task.project.name)
            / sanitize_filename(self.task.name)
            / self.run_id
        )
        self.temp_path.mkdir(parents=True, exist_ok=True)

        RunnerLog(task, self.run_id, 8, "Loading parameters...")

        self.param_loader = ParamLoader(self.task, self.run_id)

        # load file/ run query/ etc to get some sort of data or process something.
        self.query_output_size: Optional[int] = None
        self.source_loader = SourceCode(self.task, self.run_id, self.param_loader)
        self.source_files = []
        self.__get_source()

        # any data post-processing
        if self.task.processing_type_id is not None:
            if app.config.get("PYTHON_TASKS_ENABLED"):
                self.__process()
            else:
                RunnerLog(
                    task,
                    self.run_id,
                    8,
                    "Python jobs have been disabled by your administrator.",
                    1,
                )

        # store output
        self.__store_files()

        # send confirmation/error emails
        self.__send_email()

        # any cleanup process. remove file from local storage
        self.__clean_up()

        RunnerLog(self.task, self.run_id, 8, "Completed task!")

        # remove any retry tracking
        redis_client.delete(f"runner_{task_id}_attempt")
        task.status_id = 4
        task.est_duration = (datetime.datetime.now() - task.last_run).total_seconds()

        # if this is a sequence job, trigger the next job.
        if task.project.sequence_tasks == 1:
            task_id_list = [
                x.id
                for x in Task.query.filter_by(enabled=1)
                .filter_by(project_id=task.project_id)
                .order_by(Task.order.asc(), Task.name.asc())  # type: ignore[union-attr]
                .all()
            ]
            # potentially the task was disabled while running
            # and removed from list. when that happens we should
            # quit.
            if task.id in task_id_list:
                next_task_id = task_id_list[
                    task_id_list.index(task.id) + 1 : task_id_list.index(task.id) + 2
                ]
                if next_task_id:
                    # trigger next task
                    RunnerLog(
                        self.task,
                        self.run_id,
                        8,
                        f"Triggering run of next sequence job: {next_task_id}.",
                    )

                    next_task = Task.query.filter_by(id=next_task_id[0]).first()

                    RunnerLog(
                        next_task,
                        None,
                        8,
                        f"Run triggered by previous sequence job: {task.id}.",
                    )

                    requests.get(
                        app.config["RUNNER_HOST"] + "/" + str(next_task_id[0]),
                        timeout=60,
                    )

                else:
                    RunnerLog(self.task, self.run_id, 8, "Sequence completed!")

        task.last_run_job_id = None
        task.last_run = datetime.datetime.now()
        db.session.commit()

    # pylint: disable=R1710
    def __get_source(self) -> None:
        if self.task.source_type_id == 1:  # sql
            external_db = self.task.source_database_conn
            try:
                RunnerLog(self.task, self.run_id, 8, "Loading query...")
                query = self.__get_query()
            except BaseException as e:
                raise RunnerException(
                    self.task, self.run_id, 8, f"Failed to load query.\n{e}"
                )

            RunnerLog(
                self.task, self.run_id, 8, "Starting query run, waiting for results..."
            )

            if external_db.database_type.id == 1:  # postgres
                try:
                    self.query_output_size, self.source_files = Postgres(
                        task=self.task,
                        run_id=self.run_id,
                        connection=em_decrypt(
                            external_db.connection_string, app.config["PASS_KEY"]
                        ),
                        timeout=external_db.timeout
                        or app.config["DEFAULT_SQL_TIMEOUT"],
                        directory=self.temp_path,
                    ).run(query)

                except ValueError as message:
                    raise RunnerException(self.task, self.run_id, 21, message)

                except BaseException as message:
                    raise RunnerException(
                        self.task, self.run_id, 21, f"Failed to run query.\n{message}"
                    )

            elif external_db.database_type.id == 2:  # mssql
                try:
                    self.query_output_size, self.source_files = SqlServer(
                        task=self.task,
                        run_id=self.run_id,
                        connection=em_decrypt(
                            external_db.connection_string, app.config["PASS_KEY"]
                        ),
                        timeout=external_db.timeout
                        or app.config["DEFAULT_SQL_TIMEOUT"],
                        directory=self.temp_path,
                    ).run(query)

                except ValueError as message:
                    raise RunnerException(self.task, self.run_id, 20, message)

                except BaseException as message:
                    raise RunnerException(
                        self.task, self.run_id, 20, f"Failed to run query.\n{message}"
                    )
            elif external_db.database_type.id == 3:  # jdbc
                try:
                    self.query_output_size, self.source_files = Jdbc(
                        task=self.task,
                        run_id=self.run_id,
                        connection=em_decrypt(
                            external_db.connection_string, app.config["PASS_KEY"]
                        ),
                        directory=self.temp_path,
                    ).run(query)

<<<<<<< HEAD
=======
            elif external_db.database_type.id == 3:  # jdbc
                try:
                    self.query_output_size, self.source_files = Jdbc(
                        task=self.task,
                        run_id=self.run_id,
                        connection=em_decrypt(
                            external_db.connection_string, app.config["PASS_KEY"]
                        ),
                        directory=self.temp_path,
                    ).run(query)

>>>>>>> 0ada275a
                except ValueError as message:
                    raise RunnerException(self.task, self.run_id, 20, message)

                except BaseException as message:
                    raise RunnerException(
                        self.task, self.run_id, 20, f"Failed to run query.\n{message}"
                    )
<<<<<<< HEAD
=======

>>>>>>> 0ada275a
            RunnerLog(
                self.task,
                self.run_id,
                8,
                f"Query completed.\nData file {self.source_files[0].name} created. Data size: {file_size(str(Path(self.source_files[0].name).stat().st_size))}.",
            )

        elif self.task.source_type_id == 2:  # smb file
            if self.task.source_smb_file:
                RunnerLog(self.task, self.run_id, 10, "Loading data from server...")
                file_name = self.param_loader.insert_file_params(
                    self.task.source_smb_file
                )
                file_name = DateParsing(
                    task=self.task,
                    run_id=self.run_id,
                    date_string=file_name,
                ).string_to_date()

                self.source_files = Smb(
                    task=self.task,
                    run_id=self.run_id,
                    connection=self.task.source_smb_conn,
                    directory=self.temp_path,
                ).read(file_name=file_name)
            else:
                RunnerLog(self.task, self.run_id, 10, "No file specified...")

        elif self.task.source_type_id == 3:  # sftp file
            if self.task.source_sftp_file:
                RunnerLog(self.task, self.run_id, 9, "Loading data from server...")
                file_name = self.param_loader.insert_file_params(
                    self.task.source_sftp_file
                )
                file_name = DateParsing(
                    task=self.task,
                    run_id=self.run_id,
                    date_string=file_name,
                ).string_to_date()

                self.source_files = Sftp(
                    task=self.task,
                    run_id=self.run_id,
                    connection=self.task.source_sftp_conn,
                    directory=self.temp_path,
                ).read(file_name=file_name)
            else:
                RunnerLog(self.task, self.run_id, 9, "No file specified...")

        elif self.task.source_type_id == 4:  # ftp file
            if self.task.source_ftp_file:
                RunnerLog(self.task, self.run_id, 13, "Loading data from server...")
                file_name = self.param_loader.insert_file_params(
                    self.task.source_ftp_file
                )
                file_name = DateParsing(
                    task=self.task,
                    run_id=self.run_id,
                    date_string=file_name,
                ).string_to_date()

                self.source_files = Ftp(
                    task=self.task,
                    run_id=self.run_id,
                    connection=self.task.source_ftp_conn,
                    directory=self.temp_path,
                ).read(file_name=file_name)
            else:
                RunnerLog(self.task, self.run_id, 13, "No file specified...")

        elif self.task.source_type_id == 6:  # ssh command
            query = self.__get_query()

            Ssh(
                task=self.task,
                run_id=self.run_id,
                connection=self.task.source_ssh_conn,
                command=query,
            ).run()

    def __get_query(self) -> str:
        if self.task.source_query_type_id == 3:  # url
            query = self.source_loader.web_url(self.task.source_url)

        elif self.task.source_query_type_id == 1:  # gitlab url
            query = self.source_loader.gitlab(self.task.source_git)

        elif self.task.source_query_type_id == 7:  # devops url
            query = self.source_loader.devops(self.task.source_devops)

        elif self.task.source_query_type_id == 4:  # code
            query = self.source_loader.source()

        elif self.task.source_query_type_id == 2:  # smb
            file_name = self.param_loader.insert_file_params(
                self.task.source_query_file
            )
            file_name = DateParsing(
                task=self.task,
                run_id=self.run_id,
                date_string=file_name,
            ).string_to_date()
            query = self.source_loader.source(
                Path(
                    Smb(
                        task=self.task,
                        run_id=self.run_id,
                        directory=self.temp_path,
                        connection=self.task.query_source,
                    )
                    .read(file_name)[0]
                    .name
                ).read_text("utf8")
            )

        return query

    def __process(self) -> None:
        RunnerLog(self.task, self.run_id, 8, "Starting processing script...")
        # get processing script

        # 1 = smb
        # 2 = sftp
        # 3 = ftp
        # 4 = git url
        # 5 = other url
        # 6 = source code
        # 7 = devops url

        processing_script_name = self.temp_path / (self.run_id + ".py")

        my_file = ""
        if (
            self.task.processing_type_id == 1
            and self.task.processing_smb_id is not None
        ):
            file_name = self.param_loader.insert_file_params(self.task.source_smb_file)
            file_name = DateParsing(
                task=self.task,
                run_id=self.run_id,
                date_string=file_name,
            ).string_to_date()

            my_file = Path(
                Smb(
                    task=self.task,
                    run_id=self.run_id,
                    directory=self.temp_path,
                    connection=self.task.processing_smb_conn,
                )
                .read(file_name)[0]
                .name
            ).read_text("utf8")

        elif (
            self.task.processing_type_id == 2
            and self.task.processing_sftp_id is not None
        ):
            file_name = self.param_loader.insert_file_params(
                self.task.processing_sftp_file
            )
            file_name = DateParsing(
                task=self.task,
                run_id=self.run_id,
                date_string=file_name,
            ).string_to_date()

            my_file = Path(
                Sftp(
                    task=self.task,
                    run_id=self.run_id,
                    connection=self.task.processing_sftp_conn,
                    directory=self.temp_path,
                )
                .read(file_name=file_name)[0]
                .name
            ).read_text("utf8")

        elif (
            self.task.processing_type_id == 3
            and self.task.processing_ftp_id is not None
        ):
            file_name = self.param_loader.insert_file_params(
                self.task.processing_ftp_file
            )
            file_name = DateParsing(
                task=self.task,
                run_id=self.run_id,
                date_string=file_name,
            ).string_to_date()

            my_file = Path(
                Ftp(
                    task=self.task,
                    run_id=self.run_id,
                    connection=self.task.source_ftp_conn,
                    directory=self.temp_path,
                )
                .read(file_name=file_name)[0]
                .name
            ).read_text("utf8")

        elif self.task.processing_type_id == 4 and self.task.processing_git is not None:
            # if a dir is specified then download all files
            if (
                self.task.processing_command is not None
                and self.task.processing_command != ""
            ):
                try:
                    split_url = re.split("#|@", self.task.processing_git)
                    branch = None
                    base_url = split_url[0]
                    if len(split_url) > 0:
                        branch = "#".join(split_url[1:])

                    url = (
                        re.sub(
                            r"(https?://)(.+?)",
                            r"\1<username>:<password>@\2",
                            base_url,
                            flags=re.IGNORECASE,
                        )
                        .replace(
                            "<username>", urllib.parse.quote(app.config["GIT_USERNAME"])
                        )
                        .replace(
                            "<password>", urllib.parse.quote(app.config["GIT_PASSWORD"])
                        )
                    )

                    cmd = (
                        "$(which git) clone -q --depth 1 "
                        + (f" -b {branch} " if branch else "")
                        + '--recurse-submodules --shallow-submodules %s "%s"'
                        % (url, str(self.temp_path))
                    )

                    Cmd(
                        self.task,
                        self.run_id,
                        cmd,
                        "Repo cloned.",
                        "Failed to clone repo: %s" % (self.task.processing_git,),
                    ).shell()

                # pylint: disable=broad-except
                except BaseException:
                    raise RunnerException(
                        self.task, self.run_id, 8, "Processor failed to clone repo."
                    )

            # otherwise get py file
            else:
                my_file = self.source_loader.gitlab(self.task.processing_git)

        elif self.task.processing_type_id == 5 and self.task.processing_url is not None:
            if self.task.processing_command is not None:
                try:
                    split_url = re.split("#|@", self.task.processing_url)
                    branch = None
                    url = split_url[0]
                    if len(split_url) > 0:
                        branch = "#".join(split_url[1:])

                    cmd = (
                        "$(which git) clone -q --depth 1 "
                        + (f" -b {branch} " if branch else "")
                        + '--recurse-submodules --shallow-submodules %s "%s"'
                        % (url, str(self.temp_path))
                    )

                    Cmd(
                        task=self.task,
                        run_id=self.run_id,
                        cmd=cmd,
                        success_msg="Repo cloned",
                        error_msg="Failed to clone repo: %s"
                        % (self.task.processing_url,),
                    ).shell()

                    processing_script_name = str(self.temp_path) + (
                        self.task.processing_command
                        if self.task.processing_command is not None
                        else ""
                    )
                # pylint: disable=broad-except
                except BaseException:
                    raise RunnerException(
                        self.task, self.run_id, 8, "Processor failed to clone repo."
                    )
            else:
                my_file = self.source_loader.web_url(self.task.processing_url)

        elif (
            self.task.processing_type_id == 6 and self.task.processing_code is not None
        ):
            my_file = self.task.processing_code

<<<<<<< HEAD
        elif self.task.processing_type_id == 7 and self.task.processing_devops is not None:
=======
        elif (
            self.task.processing_type_id == 7
            and self.task.processing_devops is not None
        ):
>>>>>>> 0ada275a
            # if a dir is specified then download all files
            if (
                self.task.processing_command is not None
                and self.task.processing_command != ""
            ):
                try:
                    token = app.config["DEVOPS_TOKEN"]
<<<<<<< HEAD
                    creds = cd.BasicAuthentication('',token)
                    connection = Connection(base_url=app.config["DEVOPS_URL"],creds=creds)
=======
                    creds = cd.BasicAuthentication("", token)
                    connection = Connection(
                        base_url=app.config["DEVOPS_URL"], creds=creds
                    )
>>>>>>> 0ada275a
                    # Get a client (the "core" client provides access to projects, teams, etc)
                    core_client = connection.clients.get_core_client()

                    get_projects_response = core_client.get_projects()

                    git = connection.clients.get_git_client()

                    url = self.task.processing_devops

<<<<<<< HEAD
                    #get the org, project and repository from the url
                    orgName = re.findall(r"\.(?:com)\/(.+?)\/", url)
                    project = re.findall(rf"\.(?:com\/{orgName[0]})\/(.+?)\/", url)
                    repoName = re.findall(rf"\.(?:com\/{orgName[0]}\/{project[0]}\/_git)\/(.+?)\?", url)
                    #need this to get the projects id
                    projects = [i for i in get_projects_response if (i.name == project[0])]
                    path = re.findall(r"(path[=])\/(.+?)(&|$)",url)

                    #if branch is specified, we need to get that, else pass in main branch.
                    branch = re.findall(r"(version[=]GB)(.+?)$",url)
                    version = AttributeDict({'version':('main' if len(branch) == 0 else branch[0][1]), 'version_type':0,'version_options':0})  

                    #this for repository id.
                    repos = git.get_repositories([i for i in projects if (i.name == project[0])][0].id)
                    repo_id = [i.id for i in repos if (i.name == repoName[0])][0]

                    item = git.get_items(repository_id = repo_id, scope_path =  urllib.parse.unquote(path[0][1]), version_descriptor = version)
                    for i in item:

                            if i.is_folder is not None:
                                tree = git.get_tree(repository_id = repo_id,sha1=i.object_id)

                                for ob in tree.tree_entries:

                                    obj = git.get_blob_content(repository_id = repo_id,sha1=ob.object_id,download=True)

                                    with open(os.path.join(str(self.temp_path) ,ob.relative_path),'wb') as f:
                                            for code in obj:
                                                 f.write(code)
                    
=======
                    # get the org, project and repository from the url
                    org_name = re.findall(r"\.(?:com)\/(.+?)\/", url)
                    project = re.findall(rf"\.(?:com\/{org_name[0]})\/(.+?)\/", url)
                    repo_name = re.findall(
                        rf"\.(?:com\/{org_name[0]}\/{project[0]}\/_git)\/(.+?)\?", url
                    )
                    # need this to get the projects id
                    projects = [
                        i for i in get_projects_response if (i.name == project[0])
                    ]
                    path = re.findall(r"(path[=])\/(.+?)(&|$)", url)

                    # if branch is specified, we need to get that, else pass in main branch.
                    this_branch = re.findall(r"(version[=]GB)(.+?)$", url)
                    version = AttributeDict(
                        {
                            "version": (
                                "main" if len(this_branch) == 0 else this_branch[0][1]
                            ),
                            "version_type": 0,
                            "version_options": 0,
                        }
                    )

                    # this for repository id.
                    repos = git.get_repositories(
                        [i for i in projects if (i.name == project[0])][0].id
                    )
                    repo_id = [i.id for i in repos if (i.name == repo_name[0])][0]

                    item = git.get_items(
                        repository_id=repo_id,
                        scope_path=urllib.parse.unquote(path[0][1]),
                        version_descriptor=version,
                    )
                    for i in item:
                        if i.is_folder is not None:
                            tree = git.get_tree(repository_id=repo_id, sha1=i.object_id)
                            for ob in tree.tree_entries:
                                obj = git.get_blob_content(
                                    repository_id=repo_id,
                                    sha1=ob.object_id,
                                    download=True,
                                )
                                with open(
                                    os.path.join(str(self.temp_path), ob.relative_path),
                                    "wb",
                                ) as f:
                                    for code in obj:
                                        f.write(code)
>>>>>>> 0ada275a

                # pylint: disable=broad-except
                except BaseException:
                    raise RunnerException(
<<<<<<< HEAD
                        self.task, self.run_id, 8, "Processor failed to connect to devops repo."
=======
                        self.task,
                        self.run_id,
                        8,
                        "Processor failed to connect to devops repo.",
>>>>>>> 0ada275a
                    )

            # otherwise get py file
            else:
                my_file = self.source_loader.devops(self.task.processing_devops)
<<<<<<< HEAD
=======

>>>>>>> 0ada275a
        elif self.task.processing_type_id > 0:
            raise RunnerException(
                self.task,
                self.run_id,
                8,
                "Processing error, Not enough information to run a processing script from.",
            )

        try:
            if my_file != "" and self.task.processing_type_id > 0:
                Path(processing_script_name).parent.mkdir(parents=True, exist_ok=True)
                with open(processing_script_name, "w") as text_file:
                    text_file.write(my_file)
                RunnerLog(self.task, self.run_id, 8, "Processing script created.")

        # pylint: disable=broad-except
        except BaseException as e:
            raise RunnerException(
                self.task, self.run_id, 8, f"Processing script failure:\n{e}"
            )

        try:
            # run processing script
            output = PyProcesser(
                task=self.task,
                run_id=self.run_id,
                directory=self.temp_path,
                source_files=self.source_files,
                script=self.task.processing_command or processing_script_name.name
                if self.task.processing_type_id != 6  # source code
                else processing_script_name.name,
                params=self.param_loader,
            ).run()
        except BaseException as e:
            raise RunnerException(
                self.task, self.run_id, 8, f"Processing script failure:\n{e}"
            )

        # allow processor to rename file
        if output:
            RunnerLog(
                self.task,
                self.run_id,
                8,
                f"Processing script generated files:\n{output}",
            )

            try:
                # convert the files into a set of named temp files and remove them.
                self.source_files = []
                for file in output:
                    original = Path(file)
                    original_name = str(original.absolute())
                    with tempfile.NamedTemporaryFile(
                        mode="wb+", delete=False, dir=self.temp_path
                    ) as data_file:
                        # write contents
                        data_file.write(original.read_bytes())

                        # set name and remove original
                        original.unlink()

                        os.link(data_file.name, original_name)

                    data_file.name = original_name  # type: ignore[misc]
                    self.source_files.append(data_file)

            except BaseException as e:
                raise RunnerException(
                    self.task,
                    self.run_id,
                    8,
                    f"Failed to load files from processing script output:\n{e}",
                )

    def __store_files(self) -> None:
        if not self.source_files or len(self.source_files) == 0:
            return

        RunnerLog(
            self.task,
            self.run_id,
            8,
            "Storing output file%s..." % ("s" if len(self.source_files) != 1 else ""),
        )

        for file_counter, this_file in enumerate(self.source_files, 1):
            this_file_size = (
                self.query_output_size
                if self.query_output_size is not None
                else Path(this_file.name).stat().st_size
            )
<<<<<<< HEAD
            # get new parameters just in case it was changed in processing script:
            params = ParamLoader(self.task, self.run_id)
            
=======

            # get new parameters just in case it was changed in the processing script.
            params = ParamLoader(self.task, self.run_id)

>>>>>>> 0ada275a
            # get file name. if no name specified in task setting, then use temp name.
            try:
                file_name, file_path, file_hash = File(
                    task=self.task,
                    run_id=self.run_id,
                    data_file=this_file,
                    params=params,
                ).save()

            except BaseException as e:
                raise RunnerException(
                    self.task, self.run_id, 11, f"Failed to create data file.\n{e}"
                )

            self.output_files.append(file_path)

            if len(self.source_files) > 1:
                RunnerLog(
                    self.task,
                    self.run_id,
                    8,
                    f"Storing file {file_counter} of {len(self.source_files)}...",
                )
            # store
            # save historical copy
            smb_path = Smb(
                task=self.task,
                run_id=self.run_id,
                connection=None,  # "default",
                directory=self.temp_path,
            ).save(overwrite=1, file_name=file_name)

            # log file details
            db.session.add(
                TaskFile(
                    name=file_name,
                    path=smb_path,
                    task_id=self.task.id,
                    job_id=self.run_id,
                    file_hash=file_hash,
                    size=file_size(str(os.path.getsize(file_path))),
                )
            )
            db.session.commit()

            # send to sftp
            if self.task.destination_sftp == 1 and self.task.destination_sftp_conn:
                if (
                    self.task.destination_sftp_dont_send_empty_file == 1
                    and this_file_size == 0
                ):
                    RunnerLog(
                        self.task,
                        self.run_id,
                        8,
                        "Skipping SFTP, file is empty.",
                    )
                else:
                    Sftp(
                        task=self.task,
                        run_id=self.run_id,
                        connection=self.task.destination_sftp_conn,
                        directory=self.temp_path,
                    ).save(
                        overwrite=self.task.destination_sftp_overwrite,
                        file_name=file_name,
                    )

            # send to ftp
            if self.task.destination_ftp == 1 and self.task.destination_ftp_conn:
                if (
                    self.task.destination_ftp_dont_send_empty_file == 1
                    and this_file_size == 0
                ):
                    RunnerLog(
                        self.task,
                        self.run_id,
                        8,
                        "Skipping FTP, file is empty.",
                    )
                else:
                    Ftp(
                        task=self.task,
                        run_id=self.run_id,
                        connection=self.task.destination_ftp_conn,
                        directory=self.temp_path,
                    ).save(
                        overwrite=self.task.destination_ftp_overwrite,
                        file_name=file_name,
                    )

            # save to smb
            if self.task.destination_smb == 1 and self.task.destination_smb_conn:
                if (
                    self.task.destination_smb_dont_send_empty_file == 1
                    and this_file_size == 0
                ):
                    RunnerLog(
                        self.task,
                        self.run_id,
                        8,
                        "Skipping SMB, file is empty.",
                    )
                else:
                    Smb(
                        task=self.task,
                        run_id=self.run_id,
                        connection=self.task.destination_smb_conn,
                        directory=self.temp_path,
                    ).save(
                        overwrite=self.task.destination_smb_overwrite,
                        file_name=file_name,
                    )

    def __send_email(self) -> None:
        logs = (
            TaskLog.query.filter_by(task_id=self.task.id, job_id=self.run_id)
            .order_by(TaskLog.status_date.desc())  # type: ignore[union-attr]
            .all()
        )

        error_logs = (
            TaskLog.query.filter_by(task_id=self.task.id, job_id=self.run_id, error=1)
            .order_by(TaskLog.status_date)
            .all()
        )

        date = datetime.datetime.now()

        # pylint: disable=broad-except
        try:
            template = env.get_template("email/email.html.j2")
        except BaseException as e:
            raise RunnerException(
                self.task, self.run_id, 8, f"Failed to get email template.\n{e}"
            )

        # success email
        if self.task.email_completion == 1 and (
            (len(error_logs) < 1 and self.task.email_error == 1)
            or self.task.email_error != 1
        ):
            RunnerLog(self.task, self.run_id, 8, "Sending completion email.")

            output: List[List[str]] = []
            empty = 0
            attachments: List[str] = []

            if self.task.email_completion_file == 1 and len(self.output_files) > 0:
                for output_file in self.output_files:
                    if self.task.email_completion_file_embed == 1:
                        with open(output_file, newline="") as csvfile:
                            output.extend(list(csv.reader(csvfile)))

                    # check attachement file size if the task
                    # should not send blank files
                    if (
                        self.task.email_completion_dont_send_empty_file == 1
                        and output_file
                        # if query and data is blank, or other types and file is 0
                        and os.path.getsize(output_file) == 0
                    ):
                        empty = 1

                    attachments.append(output_file)

                if empty == 1:
                    RunnerLog(
                        self.task,
                        self.run_id,
                        8,
                        "Not sending completion email, file is empty.",
                    )
                    return

            subject = "Project: %s / Task: %s / Run: %s %s" % (
                self.task.project.name,
                self.task.name,
                self.run_id,
                date,
            )

            if self.task.email_completion_subject:
                subject = self.param_loader.insert_file_params(
                    self.task.email_completion_subject
                )
                subject = DateParsing(self.task, None, subject).string_to_date()

            try:
                Smtp(
                    task=self.task,
                    run_id=self.run_id,
                    recipients=self.task.email_completion_recipients,
                    subject=subject,
                    message=template.render(
                        task=self.task,
                        success=1,
                        date=date,
                        logs=logs,
                        output=output,
                        host=app.config["WEB_HOST"],
                        org=app.config["ORG_NAME"],
                    ),
                    short_message=self.task.email_completion_message
                    or f"Atlas Hub job {self.task} completed successfully.",
                    attachments=attachments,
                )

            except BaseException as e:
                raise RunnerException(
                    self.task, self.run_id, 8, f"Failed to get send success email.\n{e}"
                )

    def __clean_up(self) -> None:
        # remove file
        try:
            if Path(self.temp_path).exists():
                shutil.rmtree(self.temp_path)

        # pylint: disable=broad-except
        except BaseException as e:
            raise RunnerException(
                self.task, self.run_id, 8, f"Failed to clean up job.\n{e}"
            )<|MERGE_RESOLUTION|>--- conflicted
+++ resolved
@@ -13,13 +13,8 @@
 import urllib.parse
 from pathlib import Path
 from typing import IO, List, Optional
-<<<<<<< HEAD
+
 import azure.devops.credentials as cd
-from azure.devops.connection import Connection
-=======
-
-import azure.devops.credentials as cd
->>>>>>> 0ada275a
 import requests
 from azure.devops.connection import Connection
 from flask import current_app as app
@@ -75,13 +70,6 @@
     except OverflowError:
         MAX_INT = int(MAX_INT / 10)
 
-<<<<<<< HEAD
-#this to I can use dot notation.
-class AttributeDict(dict):
-    __getattr__ = dict.__getitem__
-    __setattr__ = dict.__setitem__
-    __delattr__ = dict.__delitem__
-=======
 
 class AttributeDict(dict):
     """Allow parameter access with dot notation."""
@@ -91,7 +79,6 @@
     __delattr__ = dict.__delitem__  # type: ignore
 
 
->>>>>>> 0ada275a
 class Runner:
     """Group of functions used to run a task."""
 
@@ -301,8 +288,6 @@
                         directory=self.temp_path,
                     ).run(query)
 
-<<<<<<< HEAD
-=======
             elif external_db.database_type.id == 3:  # jdbc
                 try:
                     self.query_output_size, self.source_files = Jdbc(
@@ -314,7 +299,6 @@
                         directory=self.temp_path,
                     ).run(query)
 
->>>>>>> 0ada275a
                 except ValueError as message:
                     raise RunnerException(self.task, self.run_id, 20, message)
 
@@ -322,10 +306,6 @@
                     raise RunnerException(
                         self.task, self.run_id, 20, f"Failed to run query.\n{message}"
                     )
-<<<<<<< HEAD
-=======
-
->>>>>>> 0ada275a
             RunnerLog(
                 self.task,
                 self.run_id,
@@ -624,14 +604,10 @@
         ):
             my_file = self.task.processing_code
 
-<<<<<<< HEAD
-        elif self.task.processing_type_id == 7 and self.task.processing_devops is not None:
-=======
         elif (
             self.task.processing_type_id == 7
             and self.task.processing_devops is not None
         ):
->>>>>>> 0ada275a
             # if a dir is specified then download all files
             if (
                 self.task.processing_command is not None
@@ -639,15 +615,10 @@
             ):
                 try:
                     token = app.config["DEVOPS_TOKEN"]
-<<<<<<< HEAD
-                    creds = cd.BasicAuthentication('',token)
-                    connection = Connection(base_url=app.config["DEVOPS_URL"],creds=creds)
-=======
                     creds = cd.BasicAuthentication("", token)
                     connection = Connection(
                         base_url=app.config["DEVOPS_URL"], creds=creds
                     )
->>>>>>> 0ada275a
                     # Get a client (the "core" client provides access to projects, teams, etc)
                     core_client = connection.clients.get_core_client()
 
@@ -657,38 +628,6 @@
 
                     url = self.task.processing_devops
 
-<<<<<<< HEAD
-                    #get the org, project and repository from the url
-                    orgName = re.findall(r"\.(?:com)\/(.+?)\/", url)
-                    project = re.findall(rf"\.(?:com\/{orgName[0]})\/(.+?)\/", url)
-                    repoName = re.findall(rf"\.(?:com\/{orgName[0]}\/{project[0]}\/_git)\/(.+?)\?", url)
-                    #need this to get the projects id
-                    projects = [i for i in get_projects_response if (i.name == project[0])]
-                    path = re.findall(r"(path[=])\/(.+?)(&|$)",url)
-
-                    #if branch is specified, we need to get that, else pass in main branch.
-                    branch = re.findall(r"(version[=]GB)(.+?)$",url)
-                    version = AttributeDict({'version':('main' if len(branch) == 0 else branch[0][1]), 'version_type':0,'version_options':0})  
-
-                    #this for repository id.
-                    repos = git.get_repositories([i for i in projects if (i.name == project[0])][0].id)
-                    repo_id = [i.id for i in repos if (i.name == repoName[0])][0]
-
-                    item = git.get_items(repository_id = repo_id, scope_path =  urllib.parse.unquote(path[0][1]), version_descriptor = version)
-                    for i in item:
-
-                            if i.is_folder is not None:
-                                tree = git.get_tree(repository_id = repo_id,sha1=i.object_id)
-
-                                for ob in tree.tree_entries:
-
-                                    obj = git.get_blob_content(repository_id = repo_id,sha1=ob.object_id,download=True)
-
-                                    with open(os.path.join(str(self.temp_path) ,ob.relative_path),'wb') as f:
-                                            for code in obj:
-                                                 f.write(code)
-                    
-=======
                     # get the org, project and repository from the url
                     org_name = re.findall(r"\.(?:com)\/(.+?)\/", url)
                     project = re.findall(rf"\.(?:com\/{org_name[0]})\/(.+?)\/", url)
@@ -739,28 +678,19 @@
                                 ) as f:
                                     for code in obj:
                                         f.write(code)
->>>>>>> 0ada275a
 
                 # pylint: disable=broad-except
                 except BaseException:
                     raise RunnerException(
-<<<<<<< HEAD
-                        self.task, self.run_id, 8, "Processor failed to connect to devops repo."
-=======
                         self.task,
                         self.run_id,
                         8,
                         "Processor failed to connect to devops repo.",
->>>>>>> 0ada275a
                     )
 
             # otherwise get py file
             else:
                 my_file = self.source_loader.devops(self.task.processing_devops)
-<<<<<<< HEAD
-=======
-
->>>>>>> 0ada275a
         elif self.task.processing_type_id > 0:
             raise RunnerException(
                 self.task,
@@ -853,16 +783,10 @@
                 if self.query_output_size is not None
                 else Path(this_file.name).stat().st_size
             )
-<<<<<<< HEAD
-            # get new parameters just in case it was changed in processing script:
-            params = ParamLoader(self.task, self.run_id)
-            
-=======
 
             # get new parameters just in case it was changed in the processing script.
             params = ParamLoader(self.task, self.run_id)
 
->>>>>>> 0ada275a
             # get file name. if no name specified in task setting, then use temp name.
             try:
                 file_name, file_path, file_hash = File(

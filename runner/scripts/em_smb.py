"""SMB Connection Manager."""

import csv
import fnmatch
import os
import pickle
import sys
import tempfile
import time
import urllib
from io import TextIOWrapper
from pathlib import Path
from typing import IO, Any, Dict, Generator, List, Optional, Tuple

from flask import current_app as app
from pathvalidate import sanitize_filename
from smb.base import NotConnectedError, SMBTimeout
from smb.smb_structs import OperationFailure
from smb.SMBConnection import SMBConnection

from runner import redis_client
from runner.model import ConnectionSmb, Task
from runner.scripts.em_file import file_size
from runner.scripts.em_messages import RunnerException, RunnerLog
from runner.scripts.smb_fix import SMBHandler

sys.path.append(str(Path(__file__).parents[2]) + "/scripts")
from crypto import em_decrypt


def connection_json(connection: SMBConnection) -> Dict:
    """Convert the connection string to json."""
    return {
        "share_name": str(connection.share_name).strip("/").strip("\\"),
        "server_name": connection.server_name,
        "server_ip": connection.server_ip,
        "password": em_decrypt(connection.password, app.config["PASS_KEY"]),
        "username": str(connection.username),
    }


def connect(
    username: str, password: str, server_name: str, server_ip: str
) -> SMBConnection:
    """Connect to SMB server.

    After making a connection we save it to redis. Next time we need a connection
    we can grab if from redis and attempt to use. If it is no longer connected
    then reconnect.

    Because we want to use existing connection we will not close them...
    """

    def build_connect() -> SMBConnection:
        conn = SMBConnection(
            username,
            em_decrypt(password, app.config["PASS_KEY"]),
            "EM2.0 Webapp",
            server_name,
            use_ntlm_v2=True,
        )

        redis_client.set("smb_connection_" + str(server_name), pickle.dumps(conn))

        return conn

    try:
        smb_connection = redis_client.get("smb_connection_" + str(server_name))
        conn = pickle.loads(smb_connection) if smb_connection else None

        # there is no timeout in paramiko so...
        # continue to attemp to login during time limit
        # if we are getting timeout exceptions

        conn = build_connect()

        # make connection is not already connected.
        timeout = time.time() + 60 * 3  # 3 mins from now

        while True:
            try:
                connected = conn.connect(server_ip, 139)

                if not connected:
                    raise AssertionError()
                break

            except (
                AssertionError,
                ConnectionResetError,
                SMBTimeout,
                NotConnectedError,
            ) as e:
                # pylint: disable=no-else-continue
                if time.time() <= timeout:
                    time.sleep(30)  # wait 30 sec before retrying
                    # recreate login
                    conn = build_connect()
                    continue
                elif time.time() > timeout:
                    # pylint: disable=raise-missing-from
                    raise ValueError("Connection timeout.")

                raise ValueError(f"Connection failed.\n{e}")

        return conn

    except BaseException as e:
        raise ValueError(f"Connection failed.\n{e}")


class Smb:
    """SMB Connection Handler Class.

    smb.read = returns contents of a network file
    smb.save = save contents of local file to network file
    """

    # pylint: disable=too-many-instance-attributes

    def __init__(
        self,
        task: Task,
        run_id: Optional[str],
        connection: Optional[ConnectionSmb],
        directory: Path,
    ):
        """Set up class parameters."""
        # pylint: disable=too-many-arguments
        self.task = task
        self.run_id = run_id
        self.connection = connection
        self.dir = directory

        if self.connection is not None:
            self.share_name = str(self.connection.share_name).strip("/").strip("\\")
            self.username = self.connection.username
            self.password = self.connection.password
            self.server_ip = self.connection.server_ip
            self.server_name = (
                self.connection.server_name if self.connection else "Error"
            )
        else:
            # default connection for backups
            self.share_name = app.config["SMB_DEFAULT_SHARE"].strip("/").strip("\\")
            self.username = app.config["SMB_USERNAME"]
            self.password = app.config["SMB_PASSWORD"]
            self.server_ip = app.config["SMB_SERVER_IP"]
            self.server_name = app.config["SMB_SERVER_NAME"]
<<<<<<< HEAD
            self.subfolder = app.config["SMB_SUBFOLDER"]
=======
            self.subfolder = app.config.get("SMB_SUBFOLDER")
>>>>>>> 0ada275a

        self.conn = self.__connect()

    def __connect(self) -> SMBConnection:
        """Connect to SMB server.

        After making a connection we save it to redis. Next time we need a connection
        we can grab if from redis and attempt to use. If it is no longer connected
        then reconnect.

        Because we want to use existing connection we will not close them...
        """
        try:
            return connect(
                str(self.username),
                str(self.password),
                str(self.server_name),
                str(self.server_ip),
            )
        except ValueError as e:
            raise RunnerException(self.task, self.run_id, 10, str(e))

    def _walk(
        self, directory: str
    ) -> Generator[Tuple[str, List[Any], List[str]], None, None]:
        dirs = []
        nondirs = []

        for entry in self.conn.listPath(
            self.share_name, directory, search=65591, timeout=30, pattern="*"
        ):
            if entry.isDirectory and entry.filename not in ["/", ".", ".."]:
                dirs.append(entry.filename)
            elif entry.isDirectory is False:
                nondirs.append(str(Path(directory).joinpath(entry.filename)))

        yield directory, dirs, nondirs

        # Recurse into sub-directories
        for dirname in dirs:
            new_path = str(Path(directory).joinpath(dirname))
            yield from self._walk(new_path)

    def __load_file(self, file_name: str, index: int, length: int) -> IO[str]:
        RunnerLog(
            self.task, self.run_id, 10, f"({index} of {length}) downloading {file_name}"
        )

        director = urllib.request.build_opener(SMBHandler)

        password = em_decrypt(self.password, app.config["PASS_KEY"])

        open_file_for_read = director.open(
            f"smb://{self.username}:{password}@{self.server_name},{self.server_ip}/{self.share_name}/{file_name}"
        )

        def load_data(file_obj: TextIOWrapper) -> Generator:
            with file_obj as this_file:
                while True:
                    data = this_file.read(1024)
                    if not data:
                        break
                    yield data

        # send back contents

        with tempfile.NamedTemporaryFile(
            mode="wb+", delete=False, dir=self.dir
        ) as data_file:
            for data in load_data(open_file_for_read):
                if (
                    self.task.source_smb_ignore_delimiter != 1
                    and self.task.source_smb_delimiter
                ):
                    my_delimiter = self.task.source_smb_delimiter or ","

                    csv_reader = csv.reader(
                        data.splitlines(),
                        delimiter=my_delimiter,
                    )
                    writer = csv.writer(data_file)
                    writer.writerows(csv_reader)

                else:
                    data_file.write(data)

            original_name = str(self.dir.joinpath(file_name.split("/")[-1]))
            if os.path.islink(original_name):
                os.unlink(original_name)
            elif os.path.isfile(original_name):
                os.remove(original_name)
            os.link(data_file.name, original_name)
            data_file.name = original_name  # type: ignore[misc]

        open_file_for_read.close()

        return data_file

    def read(self, file_name: str) -> List[IO[str]]:
        """Read file contents of network file path.

        Data is loaded into a temp file.

        Returns a path or raises an exception.
        """
        try:
            # if there is a wildcard in the filename
            if "*" in file_name:
                RunnerLog(self.task, self.run_id, 10, "Searching for matching files...")

                # a smb file name can be a path, but listpath
                # will only list current folder.
                # we need to split the filename path and iter
                # through the folders that match.

                # get the path up to the *.
                base_dir = str(Path(file_name.split("*")[0]).parent)

                file_list = []
                for _, _, walk_file_list in self._walk(base_dir):
                    for this_file in walk_file_list:
                        if fnmatch.fnmatch(this_file, file_name):
                            file_list.append(this_file)

                RunnerLog(
                    self.task,
                    self.run_id,
                    10,
                    "Found %d file%s.\n%s"
                    % (
                        len(file_list),
                        ("s" if len(file_list) != 1 else ""),
                        "\n".join(file_list),
                    ),
                )

                # if a file was found, try to open.
                return [
                    self.__load_file(file_name, i, len(file_list))
                    for i, file_name in enumerate(file_list, 1)
                ]

            return [self.__load_file(file_name, 1, 1)]
        except BaseException as e:
            raise RunnerException(
                self.task,
                self.run_id,
                10,
                f"File failed to load file from server.\n{e}",
            )

    # pylint: disable=R1710
    def save(self, overwrite: int, file_name: str) -> str:  # type: ignore[return]
        """Load data into network file path, creating location if not existing."""
        try:
            if self.connection is not None:
                dest_path = str(Path(self.connection.path or "").joinpath(file_name))
            else:
                dest_path = str(
                    Path(
<<<<<<< HEAD
                        Path(sanitize_filename(self.subfolder or ""))
                        / Path(sanitize_filename(self.task.project.name or ""))
=======
                        (
                            Path(
                                sanitize_filename(self.subfolder)
                                / sanitize_filename(self.task.project.name or "")
                            )
                            if self.subfolder
                            else Path(sanitize_filename(self.task.project.name or ""))
                        )
>>>>>>> 0ada275a
                        / sanitize_filename(self.task.name or "")
                        / sanitize_filename(self.task.last_run_job_id or "")
                        / file_name
                    )
                )

            # path must be created one folder at a time.. the docs say the path will all be
            # created if not existing, but it doesn't seem to be the case :)
            my_dir = dest_path.split("/")[:-1]

            path_builder = ""
            for my_path in my_dir:
<<<<<<< HEAD
                #only create directory if backup dir
=======
                # only create directories in the backup drive. For tasks
                # the user must already have a usable folder created.
>>>>>>> 0ada275a
                if self.connection is None:
                    path_builder += my_path + "/"

                    try:
                        self.conn.listPath(self.share_name, path_builder)
                    # pylint: disable=broad-except
                    except OperationFailure:
                        self.conn.createDirectory(self.share_name, path_builder)

            # pylint: disable=useless-else-on-loop
            else:
                if overwrite != 1:
                    try:
                        # try to get security of the file. if it doesn't exist,
                        # we crash and then can create the file.
                        self.conn.getSecurity(self.share_name, dest_path)
                        RunnerLog(
                            self.task,
                            self.run_id,
                            10,
                            "File already exists and will not be loaded",
                        )
                        return dest_path

                    # pylint: disable=broad-except
                    except BaseException:
                        pass

                with open(
                    str(self.dir.joinpath(file_name)), "rb", buffering=0
                ) as file_obj:
                    uploaded_size = self.conn.storeFile(
<<<<<<< HEAD
                        self.share_name, dest_path, file_obj,timeout=120
=======
                        self.share_name, dest_path, file_obj, timeout=120
>>>>>>> 0ada275a
                    )

            server_name = (
                "backup" if self.connection is None else self.connection.server_name
            )

            RunnerLog(
                self.task,
                self.run_id,
                10,
                f"{file_size(uploaded_size)} uploaded to {server_name} server.",
            )

            return dest_path

        # pylint: disable=broad-except
        except BaseException as e:
            raise RunnerException(
                self.task, self.run_id, 10, f"Failed to save file on server.\n{e}"
            )<|MERGE_RESOLUTION|>--- conflicted
+++ resolved
@@ -147,11 +147,7 @@
             self.password = app.config["SMB_PASSWORD"]
             self.server_ip = app.config["SMB_SERVER_IP"]
             self.server_name = app.config["SMB_SERVER_NAME"]
-<<<<<<< HEAD
-            self.subfolder = app.config["SMB_SUBFOLDER"]
-=======
             self.subfolder = app.config.get("SMB_SUBFOLDER")
->>>>>>> 0ada275a
 
         self.conn = self.__connect()
 
@@ -312,10 +308,6 @@
             else:
                 dest_path = str(
                     Path(
-<<<<<<< HEAD
-                        Path(sanitize_filename(self.subfolder or ""))
-                        / Path(sanitize_filename(self.task.project.name or ""))
-=======
                         (
                             Path(
                                 sanitize_filename(self.subfolder)
@@ -324,7 +316,6 @@
                             if self.subfolder
                             else Path(sanitize_filename(self.task.project.name or ""))
                         )
->>>>>>> 0ada275a
                         / sanitize_filename(self.task.name or "")
                         / sanitize_filename(self.task.last_run_job_id or "")
                         / file_name
@@ -337,12 +328,8 @@
 
             path_builder = ""
             for my_path in my_dir:
-<<<<<<< HEAD
-                #only create directory if backup dir
-=======
                 # only create directories in the backup drive. For tasks
                 # the user must already have a usable folder created.
->>>>>>> 0ada275a
                 if self.connection is None:
                     path_builder += my_path + "/"
 
@@ -375,11 +362,7 @@
                     str(self.dir.joinpath(file_name)), "rb", buffering=0
                 ) as file_obj:
                     uploaded_size = self.conn.storeFile(
-<<<<<<< HEAD
-                        self.share_name, dest_path, file_obj,timeout=120
-=======
                         self.share_name, dest_path, file_obj, timeout=120
->>>>>>> 0ada275a
                     )
 
             server_name = (

"""Data Model.

Model resides in EM Web, but must be copied to :obj:`scheduler` and
:obj:`runner` before running app.

Database migrations are run through a manager script.

.. code-block:: console

    warning, this will use db from prod config.
    poetry run flask --app=web db migrate
    poetry run flask --app=web db upgrade

Sometimes there is a conflict between flask-migrations (Alembic migrations)
and the Postgresql db - Postgres will add some indexes that flask-migrations
doesn't think exist yet.

When this happens just remove the index from the migration file onto the previous
migrations file - so flask-migrations think it has already applied the migration.

"""


import datetime
from dataclasses import dataclass
from typing import Optional

from sqlalchemy.orm import declarative_base
from sqlalchemy.sql import functions

from .extensions import db

Base = declarative_base()


@dataclass
class LoginType(db.Model):
    """Lookup table of user login types."""

    __tablename__ = "login_type"
    id: Optional[int] = None
    name: Optional[str] = None

    id = db.Column(db.Integer, primary_key=True, index=True)
    name = db.Column(db.String(120), nullable=True)
    login = db.relationship("Login", backref="login_type", lazy=True)


@dataclass
class Login(db.Model):
    """Table should contain all login attempts."""

    __tablename__ = "login"
    id: Optional[int] = None
    username: Optional[str] = None
    login_date: Optional[datetime.datetime] = None
    type_id: Optional[int] = None

    id = db.Column(db.Integer, primary_key=True, index=True)
    type_id = db.Column(db.Integer, db.ForeignKey(LoginType.id), nullable=True)
    username = db.Column(db.String(120), nullable=True)
    login_date = db.Column(db.DateTime, server_default=functions.now())


@dataclass
class User(db.Model):
    """Table containing any user-specific information."""

    # pylint: disable=too-many-instance-attributes

    id: Optional[int] = None
    account_name: Optional[str] = None
    email: Optional[str] = None
    full_name: Optional[str] = None
    first_name: Optional[str] = None

    id = db.Column(db.Integer, primary_key=True, index=True)
    account_name = db.Column(db.String(200), nullable=True, index=True)
    email = db.Column(db.String(200), nullable=True, index=True)
    full_name = db.Column(db.String(200), nullable=True)
    first_name = db.Column(db.String(200), nullable=True)
    project_owner = db.relationship(
        "Project", backref="project_owner", lazy=True, foreign_keys="Project.owner_id"
    )
    project_creator = db.relationship(
        "Project",
        backref="project_creator",
        lazy=True,
        foreign_keys="Project.creator_id",
    )
    project_updater = db.relationship(
        "Project",
        backref="project_updater",
        lazy=True,
        foreign_keys="Project.updater_id",
    )
    task_creator = db.relationship(
        "Task", backref="task_creator", lazy=True, foreign_keys="Task.creator_id"
    )
    task_updater = db.relationship(
        "Task", backref="task_updater", lazy=True, foreign_keys="Task.updater_id"
    )
    is_authenticated = True
    is_active = True
    is_anonymous = False

    def get_id(self) -> str:
        """Convert id to unicode."""
        return str(self.id).encode("utf-8").decode("utf-8")

    def __str__(self) -> str:
        """Return default string."""
        return self.full_name or f"User {self.id}"


@dataclass
class Project(db.Model):
    """Table containing project details."""

    # pylint: disable=too-many-instance-attributes

    id: Optional[int] = None
    name: Optional[str] = None
    description: Optional[str] = None
    owner_id: Optional[int] = None
    cron: Optional[int] = None
    cron_year: Optional[int] = None
    cron_month: Optional[int] = None
    cron_week: Optional[int] = None
    cron_day: Optional[int] = None
    cron_week_day: Optional[int] = None
    cron_hour: Optional[int] = None
    cron_min: Optional[int] = None
    cron_sec: Optional[int] = None
    cron_start_date: Optional[datetime.datetime] = None
    cron_end_date: Optional[datetime.datetime] = None

    intv: Optional[int] = None
    intv_type: Optional[str] = None
    intv_value: Optional[int] = None
    intv_start_date: Optional[datetime.datetime] = None
    intv_end_date: Optional[datetime.datetime] = None

    ooff: Optional[int] = None
    ooff_date: Optional[datetime.datetime] = None

    created: Optional[datetime.datetime] = None
    creator_id: Optional[int] = None
    updated: Optional[datetime.datetime] = None
    updater_id: Optional[int] = None

    global_params: Optional[str] = None

    sequence_tasks: Optional[int] = None

    id = db.Column(db.Integer, primary_key=True, index=True)
    name = db.Column(db.String(120), nullable=True)
    description = db.Column(db.String(8000), nullable=True)
    owner_id = db.Column(db.Integer, db.ForeignKey(User.id), nullable=True, index=True)

    cron = db.Column(db.Integer, nullable=True)
    cron_year = db.Column(db.Integer, nullable=True)
    cron_month = db.Column(db.Integer, nullable=True)
    cron_week = db.Column(db.Integer, nullable=True)
    cron_day = db.Column(db.Integer, nullable=True)
    cron_week_day = db.Column(db.Integer, nullable=True)
    cron_hour = db.Column(db.Integer, nullable=True)
    cron_min = db.Column(db.Integer, nullable=True)
    cron_sec = db.Column(db.Integer, nullable=True)
    cron_start_date = db.Column(db.DateTime, nullable=True)
    cron_end_date = db.Column(db.DateTime, nullable=True)

    intv = db.Column(db.Integer, nullable=True)
    intv_type = db.Column(db.String(5), nullable=True)
    intv_value = db.Column(db.Integer, nullable=True)
    intv_start_date = db.Column(db.DateTime, nullable=True)
    intv_end_date = db.Column(db.DateTime, nullable=True)

    ooff = db.Column(db.Integer, nullable=True)
    ooff_date = db.Column(db.DateTime, nullable=True)

    global_params = db.Column(db.String(8000), nullable=True)

    sequence_tasks = db.Column(db.Integer, nullable=True)

    task = db.relationship(
        "Task",
        backref="project",
        lazy="dynamic",
        cascade="all, delete, delete-orphan",
        passive_deletes=True,
    )

    # projectparams link
    params = db.relationship(
        "ProjectParam",
        backref="project",
        lazy=True,
        cascade="all, delete, delete-orphan",
        passive_deletes=True,
    )

    created = db.Column(db.DateTime, server_default=functions.now())
    creator_id = db.Column(
        db.Integer, db.ForeignKey(User.id), nullable=True, index=True
    )
    updated = db.Column(db.DateTime, onupdate=functions.now())
    updater_id = db.Column(
        db.Integer, db.ForeignKey(User.id), nullable=True, index=True
    )

    def __str__(self) -> str:
        """Return default string."""
        return str(self.name)


@dataclass
class TaskSourceType(db.Model):
    """Lookup table of task source types."""

    __tablename__ = "task_source_type"
    id: Optional[int] = None
    name: Optional[str] = None

    id = db.Column(db.Integer, primary_key=True)
    name = db.Column(db.String(120), nullable=True)
    task = db.relationship("Task", backref="source_type", lazy=True)


@dataclass
class TaskSourceQueryType(db.Model):
    """Lookup table of task query source types."""

    __tablename__ = "task_source_query_type"
    id: Optional[int] = None
    name: Optional[str] = None

    id = db.Column(db.Integer, primary_key=True)
    name = db.Column(db.String(120), nullable=True)
    task = db.relationship("Task", backref="query_type", lazy=True)


@dataclass
class TaskProcessingType(db.Model):
    """Lookup table of task query source types."""

    __tablename__ = "task_processing_type"
    id: Optional[int] = None
    name: Optional[str] = None

    id = db.Column(db.Integer, primary_key=True)
    name = db.Column(db.String(120), nullable=True)
    task = db.relationship("Task", backref="processing_type", lazy=True)


@dataclass
class TaskStatus(db.Model):
    """Lookup table of task status types.

    This table can link back to a task status, or a task log status.
    """

    __tablename__ = "task_status"
    id: Optional[int] = None
    name: Optional[str] = None

    id = db.Column(db.Integer, primary_key=True)
    name = db.Column(db.String(1000), nullable=True)
    task = db.relationship(
        "Task",
        backref="status",
        lazy="dynamic",
        cascade="all, delete, delete-orphan",
        passive_deletes=True,
    )
    task_log = db.relationship(
        "TaskLog",
        backref="status",
        lazy="dynamic",
        cascade="all, delete, delete-orphan",
        passive_deletes=True,
    )


@dataclass
class Connection(db.Model):
    """Table containing all destination information."""

    # pylint: disable=too-many-instance-attributes

    __tablename__ = "connection"
    id: Optional[int] = None
    name: Optional[str] = None
    description: Optional[str] = None
    address: Optional[str] = None
    primary_contact: Optional[str] = None
    primary_contact_email: Optional[str] = None
    primary_contact_phone: Optional[str] = None

    id = db.Column(db.Integer, primary_key=True, index=True)
    name = db.Column(db.String(120), nullable=True)
    description = db.Column(db.String(120), nullable=True)
    address = db.Column(db.String(120), nullable=True)
    primary_contact = db.Column(db.String(400), nullable=True)
    primary_contact_email = db.Column(db.String(120), nullable=True)
    primary_contact_phone = db.Column(db.String(120), nullable=True)
    ssh = db.relationship(
        "ConnectionSsh",
        backref="connection",
        lazy=True,
        foreign_keys="ConnectionSsh.connection_id",
    )
    sftp = db.relationship(
        "ConnectionSftp",
        backref="connection",
        lazy=True,
        foreign_keys="ConnectionSftp.connection_id",
    )
    ftp = db.relationship(
        "ConnectionFtp",
        backref="connection",
        lazy=True,
        foreign_keys="ConnectionFtp.connection_id",
    )
    smb = db.relationship(
        "ConnectionSmb",
        backref="connection",
        lazy=True,
        foreign_keys="ConnectionSmb.connection_id",
    )
    database = db.relationship(
        "ConnectionDatabase",
        backref="connection",
        lazy=True,
        foreign_keys="ConnectionDatabase.connection_id",
    )
    gpg = db.relationship(
        "ConnectionGpg",
        backref="connection",
        lazy=True,
        foreign_keys="ConnectionGpg.connection_id",
    )

    def __str__(self) -> str:
        """Get string of name."""
        return str(self.name)


@dataclass
class ConnectionSftp(db.Model):
    """Table conntaining sftp connection strings."""

    # pylint: disable=too-many-instance-attributes

    __tablename__ = "connection_sftp"
    id: Optional[int] = None
    connection_id: Optional[int] = None
    name: Optional[str] = None
    address: Optional[str] = None
    port: Optional[int] = None
    path: Optional[str] = None
    username: Optional[str] = None
    key: Optional[str] = None
    password: Optional[str] = None

    id = db.Column(db.Integer, primary_key=True, index=True)
    connection_id = db.Column(
        db.Integer, db.ForeignKey(Connection.id), nullable=True, index=True
    )
    name = db.Column(db.String(500), nullable=True)
    address = db.Column(db.String(500), nullable=True)
    port = db.Column(db.Integer, nullable=True)
    path = db.Column(db.String(500), nullable=True)
    username = db.Column(db.String(120), nullable=True)
    key = db.Column(db.String(8000), nullable=True)
    password = db.Column(db.Text, nullable=True)
    key_password = db.Column(db.Text, nullable=True)
    task = db.relationship(
        "Task",
        backref="destination_sftp_conn",
        lazy=True,
        foreign_keys="Task.destination_sftp_id",
    )
    task_source = db.relationship(
        "Task",
        backref="source_sftp_conn",
        lazy=True,
        foreign_keys="Task.source_sftp_id",
    )
    query_source = db.relationship(
        "Task", backref="query_sftp_conn", lazy=True, foreign_keys="Task.query_sftp_id"
    )
    processing_source = db.relationship(
        "Task",
        backref="processing_sftp_conn",
        lazy=True,
        foreign_keys="Task.processing_sftp_id",
    )

    def __str__(self) -> str:
        """Get string of name."""
        return str(self.name)


@dataclass
class ConnectionSsh(db.Model):
    """Table conntaining sftp connection strings."""

    # pylint: disable=too-many-instance-attributes

    __tablename__ = "connection_ssh"
    id: Optional[int] = None
    connection_id: Optional[int] = None
    name: Optional[str] = None
    address: Optional[str] = None
    port: Optional[int] = None
    username: Optional[str] = None
    password: Optional[str] = None

    id = db.Column(db.Integer, primary_key=True, index=True)
    connection_id = db.Column(
        db.Integer, db.ForeignKey(Connection.id), nullable=True, index=True
    )
    name = db.Column(db.String(500), nullable=True)
    address = db.Column(db.String(500), nullable=True)
    port = db.Column(db.Integer, nullable=True)
    username = db.Column(db.String(120), nullable=True)
    password = db.Column(db.Text, nullable=True)
    task_source = db.relationship(
        "Task",
        backref="source_ssh_conn",
        lazy=True,
        foreign_keys="Task.source_ssh_id",
    )

    def __str__(self) -> str:
        """Get string of name."""
        return str(self.name)


@dataclass
class ConnectionGpg(db.Model):
    """Table conntaining gpg keys."""

    # pylint: disable=too-many-instance-attributes

    __tablename__ = "connection_gpg"
    id: Optional[int] = None
    connection_id: Optional[int] = None
    name: Optional[str] = None
    key: Optional[str] = None

    id = db.Column(db.Integer, primary_key=True, index=True)
    connection_id = db.Column(
        db.Integer, db.ForeignKey(Connection.id), nullable=True, index=True
    )
    name = db.Column(db.String(500), nullable=True)
    key = db.Column(db.String(8000), nullable=True)
    task_source = db.relationship(
        "Task",
        backref="file_gpg_conn",
        lazy=True,
        foreign_keys="Task.file_gpg_id",
    )

    def __str__(self) -> str:
        """Get string of name."""
        return str(self.name)


@dataclass
class ConnectionFtp(db.Model):
    """Table conntaining sftp connection strings."""

    # pylint: disable=too-many-instance-attributes

    __tablename__ = "connection_ftp"
    id: Optional[int] = None
    connection_id: Optional[int] = None
    name: Optional[str] = None
    address: Optional[str] = None
    path: Optional[str] = None
    username: Optional[str] = None
    password: Optional[str] = None

    id = db.Column(db.Integer, primary_key=True, index=True)
    connection_id = db.Column(
        db.Integer, db.ForeignKey(Connection.id), nullable=True, index=True
    )
    name = db.Column(db.String(500), nullable=True)
    address = db.Column(db.String(500), nullable=True)
    path = db.Column(db.String(500), nullable=True)
    username = db.Column(db.String(500), nullable=True)
    password = db.Column(db.Text, nullable=True)
    task = db.relationship(
        "Task",
        backref="destination_ftp_conn",
        lazy=True,
        foreign_keys="Task.destination_ftp_id",
    )
    task_source = db.relationship(
        "Task", backref="source_ftp_conn", lazy=True, foreign_keys="Task.source_ftp_id"
    )
    query_source = db.relationship(
        "Task", backref="query_ftp_conn", lazy=True, foreign_keys="Task.query_ftp_id"
    )
    processing_source = db.relationship(
        "Task",
        backref="processing_ftp_conn",
        lazy=True,
        foreign_keys="Task.processing_ftp_id",
    )

    def __str__(self) -> str:
        """Get string of name."""
        return str(self.name)


@dataclass
class ConnectionSmb(db.Model):
    """Table conntaining sftp connection strings."""

    # pylint: disable=too-many-instance-attributes

    __tablename__ = "connection_smb"
    id: Optional[int] = None
    connection_id: Optional[int] = None
    name: Optional[str] = None
    share_name: Optional[str] = None
    path: Optional[str] = None
    username: Optional[str] = None
    password: Optional[str] = None
    server_ip: Optional[str] = None
    server_name: Optional[str] = None

    id = db.Column(db.Integer, primary_key=True, index=True)
    connection_id = db.Column(
        db.Integer, db.ForeignKey(Connection.id), nullable=True, index=True
    )
    name = db.Column(db.String(120), nullable=True)
    share_name = db.Column(db.String(500), nullable=True)
    path = db.Column(db.String(1000), nullable=True)
    username = db.Column(db.String(500), nullable=True)
    password = db.Column(db.Text, nullable=True)
    server_ip = db.Column(db.String(500), nullable=True)
    server_name = db.Column(db.String(500), nullable=True)
    task = db.relationship(
        "Task",
        backref="destination_smb_conn",
        lazy=True,
        foreign_keys="Task.destination_smb_id",
    )
    task_source = db.relationship(
        "Task", backref="source_smb_conn", lazy=True, foreign_keys="Task.source_smb_id"
    )
    query_source = db.relationship(
        "Task", backref="query_smb_conn", lazy=True, foreign_keys="Task.query_smb_id"
    )
    processing_source = db.relationship(
        "Task",
        backref="processing_smb_conn",
        lazy=True,
        foreign_keys="Task.processing_smb_id",
    )

    def __str__(self) -> str:
        """Get string of name."""
        return str(self.name)


@dataclass
class ConnectionDatabaseType(db.Model):
    """Lookup table of task source database types."""

    __tablename__ = "connection_database_type"
    id: Optional[int] = None
    name: Optional[str] = None

    id = db.Column(db.Integer, primary_key=True)
    name = db.Column(db.String(120), nullable=True)
    database = db.relationship("ConnectionDatabase", backref="database_type", lazy=True)


@dataclass
class ConnectionDatabase(db.Model):
    """List of task source databases and connection strings."""

    __tablename__ = "connection_database"
    id: Optional[int] = None
    type_id: Optional[int] = None
    name: Optional[str] = None
    connection_string: Optional[str] = None
    connection_id: Optional[int] = None
    timeout: Optional[int] = None

    id = db.Column(db.Integer, primary_key=True, index=True)
    type_id = db.Column(
        db.Integer, db.ForeignKey(ConnectionDatabaseType.id), nullable=True, index=True
    )
    connection_id = db.Column(
        db.Integer, db.ForeignKey(Connection.id), nullable=True, index=True
    )
    name = db.Column(db.String(500), nullable=True)
    connection_string = db.Column(db.Text, nullable=True)
    timeout = db.Column(db.Integer, nullable=True)
    task_source = db.relationship(
        "Task",
        backref="source_database_conn",
        lazy=True,
        foreign_keys="Task.source_database_id",
    )

    def __str__(self) -> str:
        """Get string of name."""
        return str(self.name)


@dataclass
class TaskDestinationFileType(db.Model):
    """Lookup table of task destination file types."""

    __tablename__ = "task_destination_file_type"
    id: Optional[int] = None
    name: Optional[str] = None
    ext: Optional[str] = None

    id = db.Column(db.Integer, primary_key=True)
    name = db.Column(db.String(120), nullable=True)
    ext = db.Column(db.String(120), nullable=False)
    task = db.relationship("Task", backref="file_type", lazy=True)


@dataclass
class QuoteLevel(db.Model):
    """Lookup table for python quote levels."""

    __tablename__ = "quote_level"
    id: Optional[int] = None
    name: Optional[str] = None

    id = db.Column(db.Integer, primary_key=True, index=True)
    name = db.Column(db.String(120), nullable=True)
    task = db.relationship("Task", backref="destination_file_quote_level", lazy=True)


@dataclass
class ProjectParam(db.Model):
    """Task parameters."""

    __tablename__ = "project_param"
    id: Optional[int] = None
    key: Optional[str] = None
    value: Optional[str] = None
    sensitive: Optional[int] = None
    project_id: Optional[int] = None

    id = db.Column(db.Integer, primary_key=True, index=True)
    key = db.Column(db.String(500), nullable=True)
    value = db.Column(db.String(8000), nullable=True)
    project_id = db.Column(
        db.Integer, db.ForeignKey(Project.id), nullable=True, index=True
    )
    sensitive = db.Column(db.Integer, nullable=True, index=True)


@dataclass
class Task(db.Model):
    """Table containing task details."""

    # pylint: disable=too-many-instance-attributes

    __tablename__ = "task"
    # general information
    id: Optional[int] = None
    name: Optional[str] = None
    project_id: Optional[int] = None
    status_id: Optional[int] = None
    enabled: Optional[int] = None
    order: Optional[int] = None
    last_run: Optional[datetime.datetime] = None
    next_run: Optional[datetime.datetime] = None
    last_run_job_id: Optional[str] = None
    created: Optional[datetime.datetime] = None
    creator_id: Optional[int] = None
    updated: Optional[datetime.datetime] = None
    updater_id: Optional[int] = None

    # data source
    source_type_id: Optional[int] = None
    source_database_id: Optional[int] = None

    source_query_type_id: Optional[int] = None
    source_query_include_header: Optional[int] = None
    source_git: Optional[str] = None
    source_devops: Optional[str] = None
    source_url: Optional[str] = None
    source_code: Optional[str] = None

    source_require_sql_output: Optional[int] = None

    query_smb_id: Optional[int] = None
    query_smb_file: Optional[str] = None
    query_sftp_id: Optional[int] = None
    query_sftp_file: Optional[str] = None
    query_ftp_id: Optional[int] = None
    query_ftp_file: Optional[str] = None
    query_params: Optional[str] = None

    source_smb_delimiter: Optional[str] = None
    source_smb_ignore_delimiter: Optional[int] = None
    source_smb_file: Optional[str] = None
    source_smb_id: Optional[int] = None

    source_ftp_file: Optional[str] = None
    source_ftp_delimiter: Optional[str] = None
    source_ftp_ignore_delimiter: Optional[int] = None
    source_ftp_id: Optional[int] = None

    source_sftp_file: Optional[str] = None
    source_sftp_delimiter: Optional[str] = None
    source_sftp_ignore_delimiter: Optional[int] = None
    source_sftp_id: Optional[int] = None

    source_ssh_id: Optional[int] = None

    # caching
    source_cache: Optional[str] = None
    enable_source_cache: Optional[int] = None

    # processing
    processing_type_id: Optional[int] = None
    processing_smb_id: Optional[int] = None
    processing_smb_file: Optional[str] = None
    processing_sftp_id: Optional[int] = None
    processing_sftp_file: Optional[str] = None
    processing_ftp_id: Optional[int] = None
    processing_ftp_file: Optional[str] = None
    processing_code: Optional[str] = None
    processing_url: Optional[str] = None
    processing_git: Optional[str] = None
    processing_devops: Optional[str] = None
    processing_command: Optional[str] = None

    # destination
    destination_file_delimiter: Optional[str] = None
    destination_file_name: Optional[str] = None
    destination_ignore_delimiter: Optional[int] = None
    destination_file_line_terminator: Optional[str] = None
    destination_quote_level_id: Optional[int] = None

    destination_create_zip: Optional[int] = None
    destination_zip_name: Optional[str] = None

    destination_file_type_id: Optional[int] = None

    destination_sftp: Optional[int] = None
    destination_sftp_overwrite: Optional[int] = None
    destination_sftp_id: Optional[int] = None
    destination_sftp_dont_send_empty_file: Optional[int] = None

    destination_ftp: Optional[int] = None
    destination_ftp_overwrite: Optional[int] = None
    destination_ftp_id: Optional[int] = None
    destination_ftp_dont_send_empty_file: Optional[int] = None

    destination_smb: Optional[int] = None
    destination_smb_overwrite: Optional[int] = None
    destination_smb_id: Optional[int] = None
    destination_smb_dont_send_empty_file: Optional[int] = None

    file_gpg: Optional[int] = None
    file_gpg_id: Optional[int] = None

    email_completion: Optional[int] = None
    email_completion_log: Optional[int] = None
    email_completion_file: Optional[int] = None
    email_completion_file_embed: Optional[int] = None
    email_completion_dont_send_empty_file: Optional[int] = None
    email_completion_recipients: Optional[str] = None
    email_completion_message: Optional[str] = None

    email_error: Optional[int] = None
    email_error_recipients: Optional[str] = None
    email_error_message: Optional[str] = None

    max_retries: Optional[int] = None

    est_duration: Optional[int] = None

    # general information
    id = db.Column(db.Integer, primary_key=True, index=True)
    name = db.Column(db.String(1000), nullable=True)
    project_id = db.Column(
        db.Integer, db.ForeignKey(Project.id), nullable=True, index=True
    )
    status_id = db.Column(
        db.Integer, db.ForeignKey(TaskStatus.id), nullable=True, index=True
    )
    enabled = db.Column(db.Integer, nullable=True, index=True)
    order = db.Column(db.Integer, nullable=True, index=True)
    last_run = db.Column(db.DateTime, nullable=True)
    last_run_job_id = db.Column(db.String(30), nullable=True, index=True)
    next_run = db.Column(db.DateTime, nullable=True, index=True)
    created = db.Column(db.DateTime, server_default=functions.now(), index=True)
    creator_id = db.Column(
        db.Integer, db.ForeignKey(User.id), nullable=True, index=True
    )
    updated = db.Column(db.DateTime, onupdate=functions.now(), index=True)
    updater_id = db.Column(
        db.Integer, db.ForeignKey(User.id), nullable=True, index=True
    )

    """ data source """
    # db/sftp/smb/ftp
    source_type_id = db.Column(
        db.Integer, db.ForeignKey(TaskSourceType.id), nullable=True, index=True
    )

    # source locations

    # git/url/code/sftp/ftp/smb/devops
    source_query_type_id = db.Column(
        db.Integer, db.ForeignKey(TaskSourceQueryType.id), nullable=True, index=True
    )
    source_query_include_header = db.Column(db.Integer, nullable=True)

    source_require_sql_output = db.Column(db.Integer, nullable=True)
    # source git
    source_git = db.Column(db.String(1000), nullable=True)

    # source devops
    source_devops = db.Column(db.String(1000), nullable=True)
<<<<<<< HEAD
=======

>>>>>>> 0ada275a
    # source web url
    source_url = db.Column(db.String(1000), nullable=True)

    # source typed code
    source_code = db.Column(db.Text, nullable=True)

    # cached source query
    source_cache = db.Column(db.Text, nullable=True)
    enable_source_cache = db.Column(db.Integer, nullable=True, index=True)

    query_smb_id = db.Column(
        db.Integer, db.ForeignKey(ConnectionSmb.id), nullable=True, index=True
    )
    query_smb_file = db.Column(db.String(1000), nullable=True)

    query_sftp_id = db.Column(
        db.Integer, db.ForeignKey(ConnectionSftp.id), nullable=True, index=True
    )
    query_sftp_file = db.Column(db.String(1000), nullable=True)

    query_ftp_id = db.Column(
        db.Integer, db.ForeignKey(ConnectionFtp.id), nullable=True, index=True
    )
    query_ftp_file = db.Column(db.String(1000), nullable=True)

    query_params = db.Column(db.String(8000), nullable=True)

    # source smb sql file
    source_smb_file = db.Column(db.String(1000), nullable=True)
    source_smb_delimiter = db.Column(db.String(10), nullable=True)
    source_smb_ignore_delimiter = db.Column(db.Integer, nullable=True)
    source_smb_id = db.Column(
        db.Integer, db.ForeignKey(ConnectionSmb.id), nullable=True, index=True
    )

    # source ftp sql file
    source_ftp_file = db.Column(db.String(1000), nullable=True)
    source_ftp_delimiter = db.Column(db.String(10), nullable=True)
    source_ftp_ignore_delimiter = db.Column(db.Integer, nullable=True)
    source_ftp_id = db.Column(
        db.Integer, db.ForeignKey(ConnectionFtp.id), nullable=True, index=True
    )

    # source sftp sql file
    source_sftp_file = db.Column(db.String(1000), nullable=True)
    source_sftp_delimiter = db.Column(db.String(10), nullable=True)
    source_sftp_ignore_delimiter = db.Column(db.Integer, nullable=True)
    source_sftp_id = db.Column(
        db.Integer, db.ForeignKey(ConnectionSftp.id), nullable=True, index=True
    )

    # source database
    source_database_id = db.Column(
        db.Integer, db.ForeignKey(ConnectionDatabase.id), nullable=True, index=True
    )

    source_ssh_id = db.Column(
        db.Integer, db.ForeignKey(ConnectionSsh.id), nullable=True, index=True
    )

    """ processing script source """

    processing_type_id = db.Column(
        db.Integer, db.ForeignKey(TaskProcessingType.id), nullable=True, index=True
    )

    processing_smb_id = db.Column(
        db.Integer, db.ForeignKey(ConnectionSmb.id), nullable=True, index=True
    )
    processing_smb_file = db.Column(db.String(1000), nullable=True)

    processing_sftp_id = db.Column(
        db.Integer, db.ForeignKey(ConnectionSftp.id), nullable=True, index=True
    )
    processing_sftp_file = db.Column(db.String(1000), nullable=True)

    processing_ftp_id = db.Column(
        db.Integer, db.ForeignKey(ConnectionFtp.id), nullable=True, index=True
    )
    processing_ftp_file = db.Column(db.String(1000), nullable=True)

    processing_code = db.Column(db.String(8000), nullable=True)
    processing_url = db.Column(db.String(1000), nullable=True)
    processing_git = db.Column(db.String(1000), nullable=True)
    processing_devops = db.Column(db.String(1000), nullable=True)
    processing_command = db.Column(db.String(1000), nullable=True)

    """ destination """

    # destination file
    destination_file_name = db.Column(db.String(1000), nullable=True)
    destination_file_delimiter = db.Column(db.String(10), nullable=True)
    destination_ignore_delimiter = db.Column(db.Integer, nullable=True)
    destination_file_line_terminator = db.Column(db.String(10), nullable=True)

    # destination zip archive
    destination_create_zip = db.Column(db.Integer, nullable=True)
    destination_zip_name = db.Column(db.String(1000), nullable=True)

    # csv/txt/other
    destination_file_type_id = db.Column(
        db.Integer, db.ForeignKey(TaskDestinationFileType.id), nullable=True, index=True
    )

    # save to sftp server
    destination_sftp = db.Column(db.Integer, nullable=True, index=True)
    destination_sftp_overwrite = db.Column(db.Integer, nullable=True)
    destination_sftp_id = db.Column(
        db.Integer, db.ForeignKey(ConnectionSftp.id), nullable=True, index=True
    )
    destination_sftp_dont_send_empty_file = db.Column(db.Integer, nullable=True)

    # save to ftp server
    destination_ftp = db.Column(db.Integer, nullable=True, index=True)
    destination_ftp_overwrite = db.Column(db.Integer, nullable=True)
    destination_ftp_id = db.Column(
        db.Integer, db.ForeignKey(ConnectionFtp.id), nullable=True, index=True
    )
    destination_ftp_dont_send_empty_file = db.Column(db.Integer, nullable=True)

    # save to smb server
    destination_smb = db.Column(db.Integer, nullable=True, index=True)
    destination_smb_overwrite = db.Column(db.Integer, nullable=True)
    destination_smb_id = db.Column(
        db.Integer, db.ForeignKey(ConnectionSmb.id), nullable=True, index=True
    )
    destination_smb_dont_send_empty_file = db.Column(db.Integer, nullable=True)

    file_gpg = db.Column(db.Integer, nullable=True, index=True)
    file_gpg_id = db.Column(
        db.Integer, db.ForeignKey(ConnectionGpg.id), nullable=True, index=True
    )

    destination_quote_level_id = db.Column(
        db.Integer, db.ForeignKey(QuoteLevel.id), nullable=True, index=True
    )

    """ email """
    # completion email
    email_completion = db.Column(db.Integer, nullable=True, index=True)
    email_completion_log = db.Column(db.Integer, nullable=True)
    email_completion_file = db.Column(db.Integer, nullable=True)
    email_completion_file_embed = db.Column(db.Integer, nullable=True)
    email_completion_recipients = db.Column(db.String(1000), nullable=True)
    email_completion_subject = db.Column(db.String(8000), nullable=True)
    email_completion_message = db.Column(db.String(8000), nullable=True)
    email_completion_dont_send_empty_file = db.Column(db.Integer, nullable=True)

    # error email
    email_error = db.Column(db.Integer, nullable=True, index=True)
    email_error_recipients = db.Column(db.String(1000), nullable=True)
    email_error_subject = db.Column(db.String(8000), nullable=True)
    email_error_message = db.Column(db.String(8000), nullable=True)

    # rerun on fail
    max_retries = db.Column(db.Integer, nullable=True, index=True)

    est_duration = db.Column(db.Integer, nullable=True, index=True)

    # tasklog link
    task = db.relationship(
        "TaskLog",
        backref="task",
        lazy=True,
        cascade="all, delete, delete-orphan",
        passive_deletes=True,
    )

    # taskparams link
    params = db.relationship(
        "TaskParam",
        backref="task",
        lazy=True,
        cascade="all, delete, delete-orphan",
        passive_deletes=True,
    )

    # taskfiles link
    files = db.relationship(
        "TaskFile",
        backref="task",
        lazy=True,
        cascade="all, delete, delete-orphan",
        passive_deletes=True,
    )

    def __str__(self) -> str:
        """Return default string."""
        return str(self.name)


class TaskLog(db.Model):
    """Table containing job run history."""

    # pylint: disable=too-many-instance-attributes

    __tablename__ = "task_log"
    id: Optional[int] = None
    task_id: Optional[int] = None
    status_id: Optional[int] = None
    job_id: Optional[str] = None
    message: Optional[str] = None
    error: Optional[int] = 0
    status_date: Optional[datetime.datetime] = None

    job_id = db.Column(db.String(1000), nullable=True, index=True)
    id = db.Column(db.Integer, primary_key=True, index=True)
    task_id = db.Column(db.Integer, db.ForeignKey(Task.id), nullable=True, index=True)
    status_id = db.Column(
        db.Integer, db.ForeignKey(TaskStatus.id), nullable=True, index=True
    )
    message = db.Column(db.Text, nullable=True)
    status_date = db.Column(db.DateTime, default=datetime.datetime.now, index=True)
    error = db.Column(db.Integer, nullable=True, index=True)

    __table_args__ = (
        db.Index("ix_task_log_status_date_error", "status_date", "error"),
    )


@dataclass
class TaskFile(db.Model):
    """Table containing paths to task backup files."""

    __tablename__ = "task_file"
    id: Optional[int] = None
    name: Optional[str] = None
    task_id: Optional[int] = None
    job_id: Optional[str] = None
    size: Optional[str] = None
    file_hash: Optional[str] = None
    path: Optional[str] = None
    created: Optional[datetime.datetime] = None

    id = db.Column(db.Integer, primary_key=True, index=True)
    name = db.Column(db.String(1000), nullable=True, index=True)
    task_id = db.Column(db.Integer, db.ForeignKey(Task.id), nullable=True, index=True)
    job_id = db.Column(db.String(1000), nullable=True, index=True)
    size = db.Column(db.String(200), nullable=True, index=True)
    path = db.Column(db.String(1000), nullable=True, index=True)
    file_hash = db.Column(db.String(1000), nullable=True)
    created = db.Column(db.DateTime, default=datetime.datetime.now, index=True)

    __table_args__ = (
        db.Index("ix_task_file_id_task_id_job_id", "id", "task_id", "job_id"),
    )


@dataclass
class TaskParam(db.Model):
    """Task parameters."""

    __tablename__ = "task_param"
    id: Optional[int] = None
    key: Optional[str] = None
    value: Optional[str] = None
    sensitive: Optional[int] = None
    task_id: Optional[int] = None

    id = db.Column(db.Integer, primary_key=True, index=True)
    key = db.Column(db.String(500), nullable=True)
    value = db.Column(db.String(8000), nullable=True)
    task_id = db.Column(db.Integer, db.ForeignKey(Task.id), nullable=True, index=True)
    sensitive = db.Column(db.Integer, nullable=True, index=True)<|MERGE_RESOLUTION|>--- conflicted
+++ resolved
@@ -830,10 +830,6 @@
 
     # source devops
     source_devops = db.Column(db.String(1000), nullable=True)
-<<<<<<< HEAD
-=======
-
->>>>>>> 0ada275a
     # source web url
     source_url = db.Column(db.String(1000), nullable=True)
 
